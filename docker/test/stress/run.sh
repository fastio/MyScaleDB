#!/bin/bash

set -x

dpkg -i package_folder/clickhouse-common-static_*.deb
dpkg -i package_folder/clickhouse-common-static-dbg_*.deb
dpkg -i package_folder/clickhouse-server_*.deb
dpkg -i package_folder/clickhouse-client_*.deb
dpkg -i package_folder/clickhouse-test_*.deb

function configure()
{
    # install test configs
    /usr/share/clickhouse-test/config/install.sh

    # for clickhouse-server (via service)
    echo "ASAN_OPTIONS='malloc_context_size=10 verbosity=1 allocator_release_to_os_interval_ms=10000'" >> /etc/environment
    # for clickhouse-client
    export ASAN_OPTIONS='malloc_context_size=10 allocator_release_to_os_interval_ms=10000'

    # since we run clickhouse from root
    sudo chown root: /var/lib/clickhouse
}

function stop()
{
    clickhouse stop
}

function start()
{
    counter=0
    until clickhouse-client --query "SELECT 1"
    do
        if [ "$counter" -gt 120 ]
        then
            echo "Cannot start clickhouse-server"
            cat /var/log/clickhouse-server/stdout.log
            tail -n1000 /var/log/clickhouse-server/stderr.log
            tail -n1000 /var/log/clickhouse-server/clickhouse-server.log
            break
        fi
        # use root to match with current uid
        clickhouse start --user root >/var/log/clickhouse-server/stdout.log 2>/var/log/clickhouse-server/stderr.log
        sleep 0.5
        counter=$((counter + 1))
    done

    echo "
handle all noprint
handle SIGSEGV stop print
handle SIGBUS stop print
handle SIGABRT stop print
continue
thread apply all backtrace
detach
quit
" > script.gdb

    # FIXME Hung check may work incorrectly because of attached gdb
    # 1. False positives are possible
    # 2. We cannot attach another gdb to get stacktraces if some queries hung
    gdb -batch -command script.gdb -p "$(cat /var/run/clickhouse-server/clickhouse-server.pid)" >> /test_output/gdb.log &
}

configure

start

# shellcheck disable=SC2086 # No quotes because I want to split it into words.
/s3downloader --dataset-names $DATASETS
chmod 777 -R /var/lib/clickhouse
clickhouse-client --query "ATTACH DATABASE IF NOT EXISTS datasets ENGINE = Ordinary"
clickhouse-client --query "CREATE DATABASE IF NOT EXISTS test"

stop
start

clickhouse-client --query "SHOW TABLES FROM datasets"
clickhouse-client --query "SHOW TABLES FROM test"
clickhouse-client --query "RENAME TABLE datasets.hits_v1 TO test.hits"
clickhouse-client --query "RENAME TABLE datasets.visits_v1 TO test.visits"
clickhouse-client --query "SHOW TABLES FROM test"

./stress --hung-check --output-folder test_output --skip-func-tests "$SKIP_TESTS_OPTION" \
    && echo -e 'Test script exit code\tOK' >> /test_output/test_results.tsv \
    || echo -e 'Test script failed\tFAIL' >> /test_output/test_results.tsv

stop
start

<<<<<<< HEAD
clickhouse-client --query "SELECT 'Server successfully started', 'OK'" >> /test_output/test_results.tsv \
                       || echo -e 'Server failed to start\tFAIL' >> /test_output/test_results.tsv

[ -f /var/log/clickhouse-server/clickhouse-server.log ] || echo -e "Server log does not exist\tFAIL"
[ -f /var/log/clickhouse-server/stderr.log ] || echo -e "Stderr log does not exist\tFAIL"

# Print Fatal log messages to stdout
zgrep -Fa " <Fatal> " /var/log/clickhouse-server/clickhouse-server.log

# Grep logs for sanitizer asserts, crashes and other critical errors

# Sanitizer asserts
zgrep -Fa "==================" /var/log/clickhouse-server/stderr.log >> /test_output/tmp
zgrep -Fa "WARNING" /var/log/clickhouse-server/stderr.log >> /test_output/tmp
zgrep -Fav "ASan doesn't fully support makecontext/swapcontext functions" > /dev/null \
    && echo -e 'Sanitizer assert (in stderr.log)\tFAIL' >> /test_output/test_results.tsv \
    || echo -e 'No sanitizer asserts\tOK' >> /test_output/test_results.tsv
rm -f /test_output/tmp

# Logical errors
zgrep -Fa "Code: 49, e.displayText() = DB::Exception:" /var/log/clickhouse-server/clickhouse-server.log > /dev/null \
    && echo -e 'Logical error thrown (see clickhouse-server.log)\tFAIL' >> /test_output/test_results.tsv \
    || echo -e 'No logical errors\tOK' >> /test_output/test_results.tsv

# Crash
zgrep -Fa "########################################" /var/log/clickhouse-server/clickhouse-server.log > /dev/null \
    && echo -e 'Killed by signal (in clickhouse-server.log)\tFAIL' >> /test_output/test_results.tsv \
    || echo -e 'Not crashed\tOK' >> /test_output/test_results.tsv

# It also checks for OOM or crash without stacktrace (printed by watchdog)
zgrep -Fa " <Fatal> " /var/log/clickhouse-server/clickhouse-server.log > /dev/null \
    && echo -e 'Fatal message in clickhouse-server.log\tFAIL' >> /test_output/test_results.tsv \
    || echo -e 'No fatal messages in clickhouse-server.log\tOK' >> /test_output/test_results.tsv

zgrep -Fa "########################################" /test_output/* > /dev/null \
    && echo -e 'Killed by signal (output files)\tFAIL' >> /test_output/test_results.tsv

# Put logs into /test_output/
pigz < /var/log/clickhouse-server/clickhouse-server.log > /test_output/clickhouse-server.log.gz
mv /var/log/clickhouse-server/stderr.log /test_output/

# Write check result into check_status.tsv
clickhouse-local --structure "test String, res String" -q "SELECT 'failure', test FROM table WHERE res != 'OK' order by (lower(test) like '%hung%') LIMIT 1" < /test_output/test_results.tsv > /test_output/check_status.tsv
[ -s /test_output/check_status.tsv ] || echo -e "success\tNo errors found" > /test_output/check_status.tsv
=======
clickhouse-client --query "SELECT 'Server successfuly started'" > /test_output/alive_check.txt || echo 'Server failed to start' > /test_output/alive_check.txt

tar -chf /test_output/coordination.tar /var/lib/clickhouse/coordination ||:
>>>>>>> 59e38d77
<|MERGE_RESOLUTION|>--- conflicted
+++ resolved
@@ -89,7 +89,6 @@
 stop
 start
 
-<<<<<<< HEAD
 clickhouse-client --query "SELECT 'Server successfully started', 'OK'" >> /test_output/test_results.tsv \
                        || echo -e 'Server failed to start\tFAIL' >> /test_output/test_results.tsv
 
@@ -129,13 +128,9 @@
 
 # Put logs into /test_output/
 pigz < /var/log/clickhouse-server/clickhouse-server.log > /test_output/clickhouse-server.log.gz
+tar -chf /test_output/coordination.tar /var/lib/clickhouse/coordination ||:
 mv /var/log/clickhouse-server/stderr.log /test_output/
 
 # Write check result into check_status.tsv
 clickhouse-local --structure "test String, res String" -q "SELECT 'failure', test FROM table WHERE res != 'OK' order by (lower(test) like '%hung%') LIMIT 1" < /test_output/test_results.tsv > /test_output/check_status.tsv
-[ -s /test_output/check_status.tsv ] || echo -e "success\tNo errors found" > /test_output/check_status.tsv
-=======
-clickhouse-client --query "SELECT 'Server successfuly started'" > /test_output/alive_check.txt || echo 'Server failed to start' > /test_output/alive_check.txt
-
-tar -chf /test_output/coordination.tar /var/lib/clickhouse/coordination ||:
->>>>>>> 59e38d77
+[ -s /test_output/check_status.tsv ] || echo -e "success\tNo errors found" > /test_output/check_status.tsv