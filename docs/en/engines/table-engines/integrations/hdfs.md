--- conflicted
+++ resolved
@@ -5,11 +5,7 @@
 
 # HDFS {#table_engines-hdfs}
 
-<<<<<<< HEAD
-This engine provides integration with [Apache Hadoop](https://en.wikipedia.org/wiki/Apache_Hadoop) ecosystem by allowing to manage data on [HDFS](https://hadoop.apache.org/docs/current/hadoop-project-dist/hadoop-hdfs/HdfsDesign.html) via ClickHouse. This engine is similar to the [File](../../../engines/table-engines/special/file.md#table_engines-file) and [URL](../../../engines/table-engines/special/url.md#table_engines-url) engines, but provides Hadoop-specific features.
-=======
 This engine provides integration with the [Apache Hadoop](https://en.wikipedia.org/wiki/Apache_Hadoop) ecosystem by allowing to manage data on [HDFS](https://hadoop.apache.org/docs/current/hadoop-project-dist/hadoop-hdfs/HdfsDesign.html) via ClickHouse. This engine is similar to the [File](../../../engines/table-engines/special/file.md#table_engines-file) and [URL](../../../engines/table-engines/special/url.md#table_engines-url) engines, but provides Hadoop-specific features.
->>>>>>> 0e3af2f1
 
 ## Usage {#usage}
 
@@ -193,11 +189,7 @@
 |libhdfs3\_conf                                         | ""                      |
 
 ### Limitations {#limitations}
-<<<<<<< HEAD
 * `hadoop_security_kerberos_ticket_cache_path` and `libhdfs3_conf` can be global only, not user specific
-=======
-  * `hadoop_security_kerberos_ticket_cache_path` and `libhdfs3_conf` can be global only, not user specific
->>>>>>> 0e3af2f1
 
 ## Kerberos support {#kerberos-support}
 
