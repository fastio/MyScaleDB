--- conflicted
+++ resolved
@@ -6,29 +6,18 @@
 MergedColumnOnlyOutputStream::MergedColumnOnlyOutputStream(
     MergeTreeData & storage_, const Block & header_, const String & part_path_, bool sync_,
     CompressionCodecPtr default_codec_, bool skip_offsets_,
-<<<<<<< HEAD
-    const std::vector<MergeTreeIndexPtr> & indices_to_recalc,
-    WrittenOffsetColumns & already_written_offset_columns,
-=======
+    const std::vector<MergeTreeIndexPtr> & indices_to_recalc_,
     WrittenOffsetColumns & already_written_offset_columns_,
->>>>>>> dd6f4834
     const MergeTreeIndexGranularity & index_granularity_)
     : IMergedBlockOutputStream(
         storage_, part_path_, storage_.global_context.getSettings().min_compress_block_size,
         storage_.global_context.getSettings().max_compress_block_size, default_codec_,
         storage_.global_context.getSettings().min_bytes_to_use_direct_io,
-<<<<<<< HEAD
-        false, indices_to_recalc, index_granularity_)
-    , header(header_)
-    , sync(sync_)
-    , skip_offsets(skip_offsets_)
-    , already_written_offset_columns(already_written_offset_columns)
-=======
         false,
+        indices_to_recalc_,
         index_granularity_),
-    header(header_), part_path(part_path_), sync(sync_), skip_offsets(skip_offsets_),
+    header(header_), sync(sync_), skip_offsets(skip_offsets_),
     already_written_offset_columns(already_written_offset_columns_)
->>>>>>> dd6f4834
 {
 }
 
