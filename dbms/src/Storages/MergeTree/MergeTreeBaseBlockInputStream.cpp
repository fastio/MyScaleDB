#include <Storages/MergeTree/MergeTreeBaseBlockInputStream.h>
#include <Storages/MergeTree/MergeTreeRangeReader.h>
#include <Storages/MergeTree/MergeTreeReader.h>
#include <Storages/MergeTree/MergeTreeBlockReadUtils.h>
#include <Columns/FilterDescription.h>
#include <Columns/ColumnArray.h>
#include <Common/typeid_cast.h>
#include <ext/range.h>
#include <DataTypes/DataTypeNothing.h>


namespace DB
{

namespace ErrorCodes
{
    extern const int ILLEGAL_TYPE_OF_COLUMN_FOR_FILTER;
    extern const int LOGICAL_ERROR;
}


MergeTreeBaseBlockInputStream::MergeTreeBaseBlockInputStream(
    MergeTreeData & storage,
<<<<<<< HEAD
    const PrewhereInfoPtr & prewhere_info,
    size_t max_block_size_rows,
    size_t preferred_block_size_bytes,
    size_t preferred_max_column_in_block_size_bytes,
    size_t min_bytes_to_use_direct_io,
    size_t max_read_buffer_size,
=======
    const ExpressionActionsPtr & prewhere_actions,
    const String & prewhere_column_name,
    UInt64 max_block_size_rows,
    UInt64 preferred_block_size_bytes,
    UInt64 preferred_max_column_in_block_size_bytes,
    UInt64 min_bytes_to_use_direct_io,
    UInt64 max_read_buffer_size,
>>>>>>> a21a9577
    bool use_uncompressed_cache,
    bool save_marks_in_cache,
    const Names & virt_column_names)
:
    storage(storage),
    prewhere_info(prewhere_info),
    max_block_size_rows(max_block_size_rows),
    preferred_block_size_bytes(preferred_block_size_bytes),
    preferred_max_column_in_block_size_bytes(preferred_max_column_in_block_size_bytes),
    min_bytes_to_use_direct_io(min_bytes_to_use_direct_io),
    max_read_buffer_size(max_read_buffer_size),
    use_uncompressed_cache(use_uncompressed_cache),
    save_marks_in_cache(save_marks_in_cache),
    virt_column_names(virt_column_names),
    max_block_size_marks(max_block_size_rows / storage.index_granularity)
{
}


Block MergeTreeBaseBlockInputStream::readImpl()
{
    Block res;

    while (!res && !isCancelled())
    {
        if (!task && !getNewTask())
            break;

        res = readFromPart();

        if (res)
            injectVirtualColumns(res);

        if (task->isFinished())
            task.reset();
    }

    return res;
}


Block MergeTreeBaseBlockInputStream::readFromPart()
{
    if (task->size_predictor)
        task->size_predictor->startBlock();

    const auto max_block_size_rows = this->max_block_size_rows;
    const auto preferred_block_size_bytes = this->preferred_block_size_bytes;
    const auto preferred_max_column_in_block_size_bytes = this->preferred_max_column_in_block_size_bytes;
    const auto index_granularity = storage.index_granularity;
    const double min_filtration_ratio = 0.00001;

    auto estimateNumRows = [preferred_block_size_bytes, max_block_size_rows,
        index_granularity, preferred_max_column_in_block_size_bytes, min_filtration_ratio](
        MergeTreeReadTask & task, MergeTreeRangeReader & reader)
    {
        if (!task.size_predictor)
            return max_block_size_rows;

        /// Calculates number of rows will be read using preferred_block_size_bytes.
        /// Can't be less than index_granularity.
        UInt64 rows_to_read = task.size_predictor->estimateNumRows(preferred_block_size_bytes);
        if (!rows_to_read)
            return rows_to_read;
        rows_to_read = std::max(index_granularity, rows_to_read);

        if (preferred_max_column_in_block_size_bytes)
        {
            /// Calculates number of rows will be read using preferred_max_column_in_block_size_bytes.
            UInt64 rows_to_read_for_max_size_column
                = task.size_predictor->estimateNumRowsForMaxSizeColumn(preferred_max_column_in_block_size_bytes);
            double filtration_ratio = std::max(min_filtration_ratio, 1.0 - task.size_predictor->filtered_rows_ratio);
            auto rows_to_read_for_max_size_column_with_filtration
                = static_cast<UInt64>(rows_to_read_for_max_size_column / filtration_ratio);

            /// If preferred_max_column_in_block_size_bytes is used, number of rows to read can be less than index_granularity.
            rows_to_read = std::min(rows_to_read, rows_to_read_for_max_size_column_with_filtration);
        }

        UInt64 unread_rows_in_current_granule = reader.numPendingRowsInCurrentGranule();
        if (unread_rows_in_current_granule >= rows_to_read)
            return rows_to_read;

        UInt64 granule_to_read = (rows_to_read + reader.numReadRowsInCurrentGranule() + index_granularity / 2) / index_granularity;
        return index_granularity * granule_to_read - reader.numReadRowsInCurrentGranule();
    };

    if (!task->range_reader.isInitialized())
    {
        if (prewhere_info)
        {
            if (reader->getColumns().empty())
            {
                task->range_reader = MergeTreeRangeReader(
                        pre_reader.get(), index_granularity, nullptr, prewhere_info->prewhere_actions,
                        &prewhere_info->prewhere_column_name, &task->ordered_names,
                        task->should_reorder, task->remove_prewhere_column, true);
            }
            else
            {
                task->pre_range_reader = MergeTreeRangeReader(
                        pre_reader.get(), index_granularity, nullptr, prewhere_info->prewhere_actions,
                        &prewhere_info->prewhere_column_name, &task->ordered_names,
                        task->should_reorder, task->remove_prewhere_column, false);

                task->range_reader = MergeTreeRangeReader(
                        reader.get(), index_granularity, &task->pre_range_reader, nullptr,
                        nullptr, &task->ordered_names, true, false, true);
            }
        }
        else
        {
            task->range_reader = MergeTreeRangeReader(
                    reader.get(), index_granularity, nullptr, nullptr,
                    nullptr, &task->ordered_names, task->should_reorder, false, true);
        }
    }

    UInt64 recommended_rows = estimateNumRows(*task, task->range_reader);
    UInt64 rows_to_read = std::max(UInt64(1), std::min(max_block_size_rows, recommended_rows));

    auto read_result = task->range_reader.read(rows_to_read, task->mark_ranges);

    /// All rows were filtered. Repeat.
    if (read_result.block.rows() == 0)
        read_result.block.clear();

    UInt64 num_filtered_rows = read_result.numReadRows() - read_result.block.rows();

    progressImpl({ read_result.numReadRows(), read_result.numBytesRead() });

    if (task->size_predictor)
    {
        task->size_predictor->updateFilteredRowsRation(read_result.numReadRows(), num_filtered_rows);

        if (read_result.block)
            task->size_predictor->update(read_result.block);
    }

    if (read_result.block && prewhere_info && !task->remove_prewhere_column)
    {
        /// Convert const column to full here because it's cheaper to filter const column than full.
        auto & column = read_result.block.getByName(prewhere_info->prewhere_column_name);
        column.column = column.column->convertToFullColumnIfConst();
    }

    read_result.block.checkNumberOfRows();

    return read_result.block;
}


void MergeTreeBaseBlockInputStream::injectVirtualColumns(Block & block) const
{
    const auto rows = block.rows();

    /// add virtual columns
    /// Except _sample_factor, which is added from the outside.
    if (!virt_column_names.empty())
    {
        for (const auto & virt_column_name : virt_column_names)
        {
            if (virt_column_name == "_part")
            {
                ColumnPtr column;
                if (rows)
                    column = DataTypeString().createColumnConst(rows, task->data_part->name)->convertToFullColumnIfConst();
                else
                    column = DataTypeString().createColumn();

                block.insert({ column, std::make_shared<DataTypeString>(), virt_column_name});
            }
            else if (virt_column_name == "_part_index")
            {
                ColumnPtr column;
                if (rows)
                    column = DataTypeUInt64().createColumnConst(rows, static_cast<UInt64>(task->part_index_in_query))->convertToFullColumnIfConst();
                else
                    column = DataTypeUInt64().createColumn();

                block.insert({ column, std::make_shared<DataTypeUInt64>(), virt_column_name});
            }
        }
    }
}


void MergeTreeBaseBlockInputStream::executePrewhereActions(Block & block, const PrewhereInfoPtr & prewhere_info)
{
    if (prewhere_info)
    {
        prewhere_info->prewhere_actions->execute(block);
        if (prewhere_info->remove_prewhere_column)
            block.erase(prewhere_info->prewhere_column_name);

        if (!block)
            block.insert({nullptr, std::make_shared<DataTypeNothing>(), "_nothing"});
    }
}


MergeTreeBaseBlockInputStream::~MergeTreeBaseBlockInputStream() = default;

}<|MERGE_RESOLUTION|>--- conflicted
+++ resolved
@@ -21,22 +21,12 @@
 
 MergeTreeBaseBlockInputStream::MergeTreeBaseBlockInputStream(
     MergeTreeData & storage,
-<<<<<<< HEAD
     const PrewhereInfoPtr & prewhere_info,
-    size_t max_block_size_rows,
-    size_t preferred_block_size_bytes,
-    size_t preferred_max_column_in_block_size_bytes,
-    size_t min_bytes_to_use_direct_io,
-    size_t max_read_buffer_size,
-=======
-    const ExpressionActionsPtr & prewhere_actions,
-    const String & prewhere_column_name,
     UInt64 max_block_size_rows,
     UInt64 preferred_block_size_bytes,
     UInt64 preferred_max_column_in_block_size_bytes,
     UInt64 min_bytes_to_use_direct_io,
     UInt64 max_read_buffer_size,
->>>>>>> a21a9577
     bool use_uncompressed_cache,
     bool save_marks_in_cache,
     const Names & virt_column_names)
