#include <Storages/System/StorageSystemColumns.h>
#include <Storages/MergeTree/MergeTreeData.h>
#include <Storages/StorageMergeTree.h>
#include <Storages/StorageReplicatedMergeTree.h>
#include <Columns/ColumnsNumber.h>
#include <Columns/ColumnString.h>
#include <DataTypes/DataTypeString.h>
#include <DataTypes/DataTypesNumber.h>
#include <DataStreams/OneBlockInputStream.h>
#include <Storages/VirtualColumnUtils.h>
#include <Parsers/queryToString.h>
#include <Databases/IDatabase.h>


namespace DB
{

NamesAndTypesList StorageSystemColumns::getNamesAndTypes()
{
    return {
        { "database",           std::make_shared<DataTypeString>() },
        { "table",              std::make_shared<DataTypeString>() },
        { "name",               std::make_shared<DataTypeString>() },
        { "type",               std::make_shared<DataTypeString>() },
        { "default_kind",       std::make_shared<DataTypeString>() },
        { "default_expression", std::make_shared<DataTypeString>() },
        { "data_compressed_bytes",      std::make_shared<DataTypeUInt64>() },
        { "data_uncompressed_bytes",    std::make_shared<DataTypeUInt64>() },
        { "marks_bytes",                std::make_shared<DataTypeUInt64>() },
    };
}

<<<<<<< HEAD

BlockInputStreams StorageSystemColumns::read(
    const Names & column_names,
    const SelectQueryInfo & query_info,
    const Context & context,
    QueryProcessingStage::Enum processed_stage,
    const size_t /*max_block_size*/,
    const unsigned /*num_streams*/)
{
    check(column_names);
    checkQueryProcessingStage(processed_stage, context);

=======
void StorageSystemColumns::fillData(MutableColumns & res_columns, const Context & context, const SelectQueryInfo & query_info) const
{
>>>>>>> 2ebe6beb
    Block block_to_filter;

    std::map<std::pair<std::string, std::string>, StoragePtr> storages;

    {
        Databases databases = context.getDatabases();

        /// Add `database` column.
        MutableColumnPtr database_column_mut = ColumnString::create();
        for (const auto & database : databases)
            database_column_mut->insert(database.first);
        block_to_filter.insert(ColumnWithTypeAndName(std::move(database_column_mut), std::make_shared<DataTypeString>(), "database"));

        /// Filter block with `database` column.
        VirtualColumnUtils::filterBlockWithQuery(query_info.query, block_to_filter, context);

        if (!block_to_filter.rows())
            return;

        ColumnPtr database_column = block_to_filter.getByName("database").column;
        size_t rows = database_column->size();

        /// Add `table` column.
        MutableColumnPtr table_column_mut = ColumnString::create();
        IColumn::Offsets offsets(rows);
        for (size_t i = 0; i < rows; ++i)
        {
            const std::string database_name = (*database_column)[i].get<std::string>();
            const DatabasePtr database = databases.at(database_name);
            offsets[i] = i ? offsets[i - 1] : 0;

            for (auto iterator = database->getIterator(context); iterator->isValid(); iterator->next())
            {
                const String & table_name = iterator->name();
                storages.emplace(std::piecewise_construct,
                    std::forward_as_tuple(database_name, table_name),
                    std::forward_as_tuple(iterator->table()));
                table_column_mut->insert(table_name);
                offsets[i] += 1;
            }
        }

        for (size_t i = 0; i < block_to_filter.columns(); ++i)
        {
            ColumnPtr & column = block_to_filter.safeGetByPosition(i).column;
            column = column->replicate(offsets);
        }

        block_to_filter.insert(ColumnWithTypeAndName(std::move(table_column_mut), std::make_shared<DataTypeString>(), "table"));
    }

    /// Filter block with `database` and `table` columns.
    VirtualColumnUtils::filterBlockWithQuery(query_info.query, block_to_filter, context);

    if (!block_to_filter.rows())
        return;

    ColumnPtr filtered_database_column = block_to_filter.getByName("database").column;
    ColumnPtr filtered_table_column = block_to_filter.getByName("table").column;

    /// We compose the result.
    size_t rows = filtered_database_column->size();
    for (size_t i = 0; i < rows; ++i)
    {
        const std::string database_name = (*filtered_database_column)[i].get<std::string>();
        const std::string table_name = (*filtered_table_column)[i].get<std::string>();

        NamesAndTypesList columns;
        ColumnDefaults column_defaults;
        MergeTreeData::ColumnSizeByName column_sizes;

        {
            StoragePtr storage = storages.at(std::make_pair(database_name, table_name));
            TableStructureReadLockPtr table_lock;

            try
            {
                table_lock = storage->lockStructure(false, __PRETTY_FUNCTION__);
            }
            catch (const Exception & e)
            {
                /** There are case when IStorage::drop was called,
                  *  but we still own the object.
                  * Then table will throw exception at attempt to lock it.
                  * Just skip the table.
                  */
                if (e.code() == ErrorCodes::TABLE_IS_DROPPED)
                    continue;
                else
                    throw;
            }

            columns = storage->getColumns().getAll();
            column_defaults = storage->getColumns().defaults;

            /** Info about sizes of columns for tables of MergeTree family.
              * NOTE: It is possible to add getter for this info to IStorage interface.
              */
            if (auto storage_concrete = dynamic_cast<StorageMergeTree *>(storage.get()))
            {
                column_sizes = storage_concrete->getData().getColumnSizes();
            }
            else if (auto storage_concrete = dynamic_cast<StorageReplicatedMergeTree *>(storage.get()))
            {
                column_sizes = storage_concrete->getData().getColumnSizes();
            }
        }

        for (const auto & column : columns)
        {
            size_t i = 0;

            res_columns[i++]->insert(database_name);
            res_columns[i++]->insert(table_name);
            res_columns[i++]->insert(column.name);
            res_columns[i++]->insert(column.type->getName());

            {
                const auto it = column_defaults.find(column.name);
                if (it == std::end(column_defaults))
                {
                    res_columns[i++]->insertDefault();
                    res_columns[i++]->insertDefault();
                }
                else
                {
                    res_columns[i++]->insert(toString(it->second.kind));
                    res_columns[i++]->insert(queryToString(it->second.expression));
                }
            }

            {
                const auto it = column_sizes.find(column.name);
                if (it == std::end(column_sizes))
                {
                    res_columns[i++]->insertDefault();
                    res_columns[i++]->insertDefault();
                    res_columns[i++]->insertDefault();
                }
                else
                {
                    res_columns[i++]->insert(static_cast<UInt64>(it->second.data_compressed));
                    res_columns[i++]->insert(static_cast<UInt64>(it->second.data_uncompressed));
                    res_columns[i++]->insert(static_cast<UInt64>(it->second.marks));
                }
            }
        }
    }
}

}<|MERGE_RESOLUTION|>--- conflicted
+++ resolved
@@ -30,23 +30,8 @@
     };
 }
 
-<<<<<<< HEAD
-
-BlockInputStreams StorageSystemColumns::read(
-    const Names & column_names,
-    const SelectQueryInfo & query_info,
-    const Context & context,
-    QueryProcessingStage::Enum processed_stage,
-    const size_t /*max_block_size*/,
-    const unsigned /*num_streams*/)
-{
-    check(column_names);
-    checkQueryProcessingStage(processed_stage, context);
-
-=======
 void StorageSystemColumns::fillData(MutableColumns & res_columns, const Context & context, const SelectQueryInfo & query_info) const
 {
->>>>>>> 2ebe6beb
     Block block_to_filter;
 
     std::map<std::pair<std::string, std::string>, StoragePtr> storages;
