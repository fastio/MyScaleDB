--- conflicted
+++ resolved
@@ -29,13 +29,7 @@
 #include <Interpreters/InternalTextLogsQueue.h>
 #include <Storages/StorageMemory.h>
 #include <Storages/StorageReplicatedMergeTree.h>
-<<<<<<< HEAD
 #include <Core/ExternalTable.h>
-=======
-#include <Storages/TableMetadata.h>
-
-#include <Common/ExternalTable.h>
->>>>>>> 3d133a6a
 
 #include <Proto/protoHelpers.h>
 
@@ -853,7 +847,6 @@
 }
 
 
-<<<<<<< HEAD
 void TCPHandler::sendLogData(const Block & block)
 {
     initLogsBlockOutput(block);
@@ -863,7 +856,10 @@
     writeStringBinary("", *out);
 
     state.logs_block_out->write(block);
-=======
+    out->next();
+}
+
+
 void TCPHandler::sendMetadata(const Block & block)
 {
     initBlockOutput(block);
@@ -873,16 +869,11 @@
 
     state.block_out->write(block);
     state.maybe_compressed_out->next();
->>>>>>> 3d133a6a
     out->next();
 }
 
 
-<<<<<<< HEAD
 void TCPHandler::sendException(const Exception & e, bool with_stack_trace)
-=======
-void TCPHandler::sendException(const Exception & e)
->>>>>>> 3d133a6a
 {
     writeVarUInt(Protocol::Server::Exception, *out);
     writeException(e, *out, with_stack_trace);
