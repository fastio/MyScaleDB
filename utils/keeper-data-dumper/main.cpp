--- conflicted
+++ resolved
@@ -62,11 +62,7 @@
     ResponsesQueue queue(std::numeric_limits<size_t>::max());
     SnapshotsQueue snapshots_queue{1};
     CoordinationSettingsPtr settings = std::make_shared<CoordinationSettings>();
-<<<<<<< HEAD
-    auto keeper_context = std::make_shared<DB::KeeperContext>();
-=======
     KeeperContextPtr keeper_context = std::make_shared<DB::KeeperContext>();
->>>>>>> 4bffe076
     auto state_machine = std::make_shared<KeeperStateMachine>(queue, snapshots_queue, argv[1], settings, keeper_context);
     state_machine->init();
     size_t last_commited_index = state_machine->last_commit_index();
