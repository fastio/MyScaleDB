--- conflicted
+++ resolved
@@ -519,6 +519,7 @@
     M(550, CONDITIONAL_TREE_PARENT_NOT_FOUND) \
     M(551, ILLEGAL_PROJECTION_MANIPULATOR) \
     M(552, UNRECOGNIZED_ARGUMENTS) \
+    M(553, CANNOT_READ_MAP_FROM_TEXT) \
     \
     M(999, KEEPER_EXCEPTION) \
     M(1000, POCO_EXCEPTION) \
@@ -539,511 +540,6 @@
     constexpr Value END = 3000;
     std::atomic<Value> values[END + 1] {};
 
-<<<<<<< HEAD
-    extern const int UNSUPPORTED_METHOD = 1;
-    extern const int UNSUPPORTED_PARAMETER = 2;
-    extern const int UNEXPECTED_END_OF_FILE = 3;
-    extern const int EXPECTED_END_OF_FILE = 4;
-    extern const int CANNOT_PARSE_TEXT = 6;
-    extern const int INCORRECT_NUMBER_OF_COLUMNS = 7;
-    extern const int THERE_IS_NO_COLUMN = 8;
-    extern const int SIZES_OF_COLUMNS_DOESNT_MATCH = 9;
-    extern const int NOT_FOUND_COLUMN_IN_BLOCK = 10;
-    extern const int POSITION_OUT_OF_BOUND = 11;
-    extern const int PARAMETER_OUT_OF_BOUND = 12;
-    extern const int SIZES_OF_COLUMNS_IN_TUPLE_DOESNT_MATCH = 13;
-    extern const int DUPLICATE_COLUMN = 15;
-    extern const int NO_SUCH_COLUMN_IN_TABLE = 16;
-    extern const int DELIMITER_IN_STRING_LITERAL_DOESNT_MATCH = 17;
-    extern const int CANNOT_INSERT_ELEMENT_INTO_CONSTANT_COLUMN = 18;
-    extern const int SIZE_OF_FIXED_STRING_DOESNT_MATCH = 19;
-    extern const int NUMBER_OF_COLUMNS_DOESNT_MATCH = 20;
-    extern const int CANNOT_READ_ALL_DATA_FROM_TAB_SEPARATED_INPUT = 21;
-    extern const int CANNOT_PARSE_ALL_VALUE_FROM_TAB_SEPARATED_INPUT = 22;
-    extern const int CANNOT_READ_FROM_ISTREAM = 23;
-    extern const int CANNOT_WRITE_TO_OSTREAM = 24;
-    extern const int CANNOT_PARSE_ESCAPE_SEQUENCE = 25;
-    extern const int CANNOT_PARSE_QUOTED_STRING = 26;
-    extern const int CANNOT_PARSE_INPUT_ASSERTION_FAILED = 27;
-    extern const int CANNOT_PRINT_FLOAT_OR_DOUBLE_NUMBER = 28;
-    extern const int CANNOT_PRINT_INTEGER = 29;
-    extern const int CANNOT_READ_SIZE_OF_COMPRESSED_CHUNK = 30;
-    extern const int CANNOT_READ_COMPRESSED_CHUNK = 31;
-    extern const int ATTEMPT_TO_READ_AFTER_EOF = 32;
-    extern const int CANNOT_READ_ALL_DATA = 33;
-    extern const int TOO_MANY_ARGUMENTS_FOR_FUNCTION = 34;
-    extern const int TOO_FEW_ARGUMENTS_FOR_FUNCTION = 35;
-    extern const int BAD_ARGUMENTS = 36;
-    extern const int UNKNOWN_ELEMENT_IN_AST = 37;
-    extern const int CANNOT_PARSE_DATE = 38;
-    extern const int TOO_LARGE_SIZE_COMPRESSED = 39;
-    extern const int CHECKSUM_DOESNT_MATCH = 40;
-    extern const int CANNOT_PARSE_DATETIME = 41;
-    extern const int NUMBER_OF_ARGUMENTS_DOESNT_MATCH = 42;
-    extern const int ILLEGAL_TYPE_OF_ARGUMENT = 43;
-    extern const int ILLEGAL_COLUMN = 44;
-    extern const int ILLEGAL_NUMBER_OF_RESULT_COLUMNS = 45;
-    extern const int UNKNOWN_FUNCTION = 46;
-    extern const int UNKNOWN_IDENTIFIER = 47;
-    extern const int NOT_IMPLEMENTED = 48;
-    extern const int LOGICAL_ERROR = 49;
-    extern const int UNKNOWN_TYPE = 50;
-    extern const int EMPTY_LIST_OF_COLUMNS_QUERIED = 51;
-    extern const int COLUMN_QUERIED_MORE_THAN_ONCE = 52;
-    extern const int TYPE_MISMATCH = 53;
-    extern const int STORAGE_DOESNT_ALLOW_PARAMETERS = 54;
-    extern const int STORAGE_REQUIRES_PARAMETER = 55;
-    extern const int UNKNOWN_STORAGE = 56;
-    extern const int TABLE_ALREADY_EXISTS = 57;
-    extern const int TABLE_METADATA_ALREADY_EXISTS = 58;
-    extern const int ILLEGAL_TYPE_OF_COLUMN_FOR_FILTER = 59;
-    extern const int UNKNOWN_TABLE = 60;
-    extern const int ONLY_FILTER_COLUMN_IN_BLOCK = 61;
-    extern const int SYNTAX_ERROR = 62;
-    extern const int UNKNOWN_AGGREGATE_FUNCTION = 63;
-    extern const int CANNOT_READ_AGGREGATE_FUNCTION_FROM_TEXT = 64;
-    extern const int CANNOT_WRITE_AGGREGATE_FUNCTION_AS_TEXT = 65;
-    extern const int NOT_A_COLUMN = 66;
-    extern const int ILLEGAL_KEY_OF_AGGREGATION = 67;
-    extern const int CANNOT_GET_SIZE_OF_FIELD = 68;
-    extern const int ARGUMENT_OUT_OF_BOUND = 69;
-    extern const int CANNOT_CONVERT_TYPE = 70;
-    extern const int CANNOT_WRITE_AFTER_END_OF_BUFFER = 71;
-    extern const int CANNOT_PARSE_NUMBER = 72;
-    extern const int UNKNOWN_FORMAT = 73;
-    extern const int CANNOT_READ_FROM_FILE_DESCRIPTOR = 74;
-    extern const int CANNOT_WRITE_TO_FILE_DESCRIPTOR = 75;
-    extern const int CANNOT_OPEN_FILE = 76;
-    extern const int CANNOT_CLOSE_FILE = 77;
-    extern const int UNKNOWN_TYPE_OF_QUERY = 78;
-    extern const int INCORRECT_FILE_NAME = 79;
-    extern const int INCORRECT_QUERY = 80;
-    extern const int UNKNOWN_DATABASE = 81;
-    extern const int DATABASE_ALREADY_EXISTS = 82;
-    extern const int DIRECTORY_DOESNT_EXIST = 83;
-    extern const int DIRECTORY_ALREADY_EXISTS = 84;
-    extern const int FORMAT_IS_NOT_SUITABLE_FOR_INPUT = 85;
-    extern const int RECEIVED_ERROR_FROM_REMOTE_IO_SERVER = 86;
-    extern const int CANNOT_SEEK_THROUGH_FILE = 87;
-    extern const int CANNOT_TRUNCATE_FILE = 88;
-    extern const int UNKNOWN_COMPRESSION_METHOD = 89;
-    extern const int EMPTY_LIST_OF_COLUMNS_PASSED = 90;
-    extern const int SIZES_OF_MARKS_FILES_ARE_INCONSISTENT = 91;
-    extern const int EMPTY_DATA_PASSED = 92;
-    extern const int UNKNOWN_AGGREGATED_DATA_VARIANT = 93;
-    extern const int CANNOT_MERGE_DIFFERENT_AGGREGATED_DATA_VARIANTS = 94;
-    extern const int CANNOT_READ_FROM_SOCKET = 95;
-    extern const int CANNOT_WRITE_TO_SOCKET = 96;
-    extern const int CANNOT_READ_ALL_DATA_FROM_CHUNKED_INPUT = 97;
-    extern const int CANNOT_WRITE_TO_EMPTY_BLOCK_OUTPUT_STREAM = 98;
-    extern const int UNKNOWN_PACKET_FROM_CLIENT = 99;
-    extern const int UNKNOWN_PACKET_FROM_SERVER = 100;
-    extern const int UNEXPECTED_PACKET_FROM_CLIENT = 101;
-    extern const int UNEXPECTED_PACKET_FROM_SERVER = 102;
-    extern const int RECEIVED_DATA_FOR_WRONG_QUERY_ID = 103;
-    extern const int TOO_SMALL_BUFFER_SIZE = 104;
-    extern const int CANNOT_READ_HISTORY = 105;
-    extern const int CANNOT_APPEND_HISTORY = 106;
-    extern const int FILE_DOESNT_EXIST = 107;
-    extern const int NO_DATA_TO_INSERT = 108;
-    extern const int CANNOT_BLOCK_SIGNAL = 109;
-    extern const int CANNOT_UNBLOCK_SIGNAL = 110;
-    extern const int CANNOT_MANIPULATE_SIGSET = 111;
-    extern const int CANNOT_WAIT_FOR_SIGNAL = 112;
-    extern const int THERE_IS_NO_SESSION = 113;
-    extern const int CANNOT_CLOCK_GETTIME = 114;
-    extern const int UNKNOWN_SETTING = 115;
-    extern const int THERE_IS_NO_DEFAULT_VALUE = 116;
-    extern const int INCORRECT_DATA = 117;
-    extern const int ENGINE_REQUIRED = 119;
-    extern const int CANNOT_INSERT_VALUE_OF_DIFFERENT_SIZE_INTO_TUPLE = 120;
-    extern const int UNSUPPORTED_JOIN_KEYS = 121;
-    extern const int INCOMPATIBLE_COLUMNS = 122;
-    extern const int UNKNOWN_TYPE_OF_AST_NODE = 123;
-    extern const int INCORRECT_ELEMENT_OF_SET = 124;
-    extern const int INCORRECT_RESULT_OF_SCALAR_SUBQUERY = 125;
-    extern const int CANNOT_GET_RETURN_TYPE = 126;
-    extern const int ILLEGAL_INDEX = 127;
-    extern const int TOO_LARGE_ARRAY_SIZE = 128;
-    extern const int FUNCTION_IS_SPECIAL = 129;
-    extern const int CANNOT_READ_ARRAY_FROM_TEXT = 130;
-    extern const int TOO_LARGE_STRING_SIZE = 131;
-    extern const int AGGREGATE_FUNCTION_DOESNT_ALLOW_PARAMETERS = 133;
-    extern const int PARAMETERS_TO_AGGREGATE_FUNCTIONS_MUST_BE_LITERALS = 134;
-    extern const int ZERO_ARRAY_OR_TUPLE_INDEX = 135;
-    extern const int UNKNOWN_ELEMENT_IN_CONFIG = 137;
-    extern const int EXCESSIVE_ELEMENT_IN_CONFIG = 138;
-    extern const int NO_ELEMENTS_IN_CONFIG = 139;
-    extern const int ALL_REQUESTED_COLUMNS_ARE_MISSING = 140;
-    extern const int SAMPLING_NOT_SUPPORTED = 141;
-    extern const int NOT_FOUND_NODE = 142;
-    extern const int FOUND_MORE_THAN_ONE_NODE = 143;
-    extern const int FIRST_DATE_IS_BIGGER_THAN_LAST_DATE = 144;
-    extern const int UNKNOWN_OVERFLOW_MODE = 145;
-    extern const int QUERY_SECTION_DOESNT_MAKE_SENSE = 146;
-    extern const int NOT_FOUND_FUNCTION_ELEMENT_FOR_AGGREGATE = 147;
-    extern const int NOT_FOUND_RELATION_ELEMENT_FOR_CONDITION = 148;
-    extern const int NOT_FOUND_RHS_ELEMENT_FOR_CONDITION = 149;
-    extern const int EMPTY_LIST_OF_ATTRIBUTES_PASSED = 150;
-    extern const int INDEX_OF_COLUMN_IN_SORT_CLAUSE_IS_OUT_OF_RANGE = 151;
-    extern const int UNKNOWN_DIRECTION_OF_SORTING = 152;
-    extern const int ILLEGAL_DIVISION = 153;
-    extern const int AGGREGATE_FUNCTION_NOT_APPLICABLE = 154;
-    extern const int UNKNOWN_RELATION = 155;
-    extern const int DICTIONARIES_WAS_NOT_LOADED = 156;
-    extern const int ILLEGAL_OVERFLOW_MODE = 157;
-    extern const int TOO_MANY_ROWS = 158;
-    extern const int TIMEOUT_EXCEEDED = 159;
-    extern const int TOO_SLOW = 160;
-    extern const int TOO_MANY_COLUMNS = 161;
-    extern const int TOO_DEEP_SUBQUERIES = 162;
-    extern const int TOO_DEEP_PIPELINE = 163;
-    extern const int READONLY = 164;
-    extern const int TOO_MANY_TEMPORARY_COLUMNS = 165;
-    extern const int TOO_MANY_TEMPORARY_NON_CONST_COLUMNS = 166;
-    extern const int TOO_DEEP_AST = 167;
-    extern const int TOO_BIG_AST = 168;
-    extern const int BAD_TYPE_OF_FIELD = 169;
-    extern const int BAD_GET = 170;
-    extern const int CANNOT_CREATE_DIRECTORY = 172;
-    extern const int CANNOT_ALLOCATE_MEMORY = 173;
-    extern const int CYCLIC_ALIASES = 174;
-    extern const int CHUNK_NOT_FOUND = 176;
-    extern const int DUPLICATE_CHUNK_NAME = 177;
-    extern const int MULTIPLE_ALIASES_FOR_EXPRESSION = 178;
-    extern const int MULTIPLE_EXPRESSIONS_FOR_ALIAS = 179;
-    extern const int THERE_IS_NO_PROFILE = 180;
-    extern const int ILLEGAL_FINAL = 181;
-    extern const int ILLEGAL_PREWHERE = 182;
-    extern const int UNEXPECTED_EXPRESSION = 183;
-    extern const int ILLEGAL_AGGREGATION = 184;
-    extern const int UNSUPPORTED_MYISAM_BLOCK_TYPE = 185;
-    extern const int UNSUPPORTED_COLLATION_LOCALE = 186;
-    extern const int COLLATION_COMPARISON_FAILED = 187;
-    extern const int UNKNOWN_ACTION = 188;
-    extern const int TABLE_MUST_NOT_BE_CREATED_MANUALLY = 189;
-    extern const int SIZES_OF_ARRAYS_DOESNT_MATCH = 190;
-    extern const int SET_SIZE_LIMIT_EXCEEDED = 191;
-    extern const int UNKNOWN_USER = 192;
-    extern const int WRONG_PASSWORD = 193;
-    extern const int REQUIRED_PASSWORD = 194;
-    extern const int IP_ADDRESS_NOT_ALLOWED = 195;
-    extern const int UNKNOWN_ADDRESS_PATTERN_TYPE = 196;
-    extern const int SERVER_REVISION_IS_TOO_OLD = 197;
-    extern const int DNS_ERROR = 198;
-    extern const int UNKNOWN_QUOTA = 199;
-    extern const int QUOTA_DOESNT_ALLOW_KEYS = 200;
-    extern const int QUOTA_EXPIRED = 201;
-    extern const int TOO_MANY_SIMULTANEOUS_QUERIES = 202;
-    extern const int NO_FREE_CONNECTION = 203;
-    extern const int CANNOT_FSYNC = 204;
-    extern const int NESTED_TYPE_TOO_DEEP = 205;
-    extern const int ALIAS_REQUIRED = 206;
-    extern const int AMBIGUOUS_IDENTIFIER = 207;
-    extern const int EMPTY_NESTED_TABLE = 208;
-    extern const int SOCKET_TIMEOUT = 209;
-    extern const int NETWORK_ERROR = 210;
-    extern const int EMPTY_QUERY = 211;
-    extern const int UNKNOWN_LOAD_BALANCING = 212;
-    extern const int UNKNOWN_TOTALS_MODE = 213;
-    extern const int CANNOT_STATVFS = 214;
-    extern const int NOT_AN_AGGREGATE = 215;
-    extern const int QUERY_WITH_SAME_ID_IS_ALREADY_RUNNING = 216;
-    extern const int CLIENT_HAS_CONNECTED_TO_WRONG_PORT = 217;
-    extern const int TABLE_IS_DROPPED = 218;
-    extern const int DATABASE_NOT_EMPTY = 219;
-    extern const int DUPLICATE_INTERSERVER_IO_ENDPOINT = 220;
-    extern const int NO_SUCH_INTERSERVER_IO_ENDPOINT = 221;
-    extern const int ADDING_REPLICA_TO_NON_EMPTY_TABLE = 222;
-    extern const int UNEXPECTED_AST_STRUCTURE = 223;
-    extern const int REPLICA_IS_ALREADY_ACTIVE = 224;
-    extern const int NO_ZOOKEEPER = 225;
-    extern const int NO_FILE_IN_DATA_PART = 226;
-    extern const int UNEXPECTED_FILE_IN_DATA_PART = 227;
-    extern const int BAD_SIZE_OF_FILE_IN_DATA_PART = 228;
-    extern const int QUERY_IS_TOO_LARGE = 229;
-    extern const int NOT_FOUND_EXPECTED_DATA_PART = 230;
-    extern const int TOO_MANY_UNEXPECTED_DATA_PARTS = 231;
-    extern const int NO_SUCH_DATA_PART = 232;
-    extern const int BAD_DATA_PART_NAME = 233;
-    extern const int NO_REPLICA_HAS_PART = 234;
-    extern const int DUPLICATE_DATA_PART = 235;
-    extern const int ABORTED = 236;
-    extern const int NO_REPLICA_NAME_GIVEN = 237;
-    extern const int FORMAT_VERSION_TOO_OLD = 238;
-    extern const int CANNOT_MUNMAP = 239;
-    extern const int CANNOT_MREMAP = 240;
-    extern const int MEMORY_LIMIT_EXCEEDED = 241;
-    extern const int TABLE_IS_READ_ONLY = 242;
-    extern const int NOT_ENOUGH_SPACE = 243;
-    extern const int UNEXPECTED_ZOOKEEPER_ERROR = 244;
-    extern const int CORRUPTED_DATA = 246;
-    extern const int INCORRECT_MARK = 247;
-    extern const int INVALID_PARTITION_VALUE = 248;
-    extern const int NOT_ENOUGH_BLOCK_NUMBERS = 250;
-    extern const int NO_SUCH_REPLICA = 251;
-    extern const int TOO_MANY_PARTS = 252;
-    extern const int REPLICA_IS_ALREADY_EXIST = 253;
-    extern const int NO_ACTIVE_REPLICAS = 254;
-    extern const int TOO_MANY_RETRIES_TO_FETCH_PARTS = 255;
-    extern const int PARTITION_ALREADY_EXISTS = 256;
-    extern const int PARTITION_DOESNT_EXIST = 257;
-    extern const int UNION_ALL_RESULT_STRUCTURES_MISMATCH = 258;
-    extern const int CLIENT_OUTPUT_FORMAT_SPECIFIED = 260;
-    extern const int UNKNOWN_BLOCK_INFO_FIELD = 261;
-    extern const int BAD_COLLATION = 262;
-    extern const int CANNOT_COMPILE_CODE = 263;
-    extern const int INCOMPATIBLE_TYPE_OF_JOIN = 264;
-    extern const int NO_AVAILABLE_REPLICA = 265;
-    extern const int MISMATCH_REPLICAS_DATA_SOURCES = 266;
-    extern const int STORAGE_DOESNT_SUPPORT_PARALLEL_REPLICAS = 267;
-    extern const int CPUID_ERROR = 268;
-    extern const int INFINITE_LOOP = 269;
-    extern const int CANNOT_COMPRESS = 270;
-    extern const int CANNOT_DECOMPRESS = 271;
-    extern const int CANNOT_IO_SUBMIT = 272;
-    extern const int CANNOT_IO_GETEVENTS = 273;
-    extern const int AIO_READ_ERROR = 274;
-    extern const int AIO_WRITE_ERROR = 275;
-    extern const int INDEX_NOT_USED = 277;
-    extern const int ALL_CONNECTION_TRIES_FAILED = 279;
-    extern const int NO_AVAILABLE_DATA = 280;
-    extern const int DICTIONARY_IS_EMPTY = 281;
-    extern const int INCORRECT_INDEX = 282;
-    extern const int UNKNOWN_DISTRIBUTED_PRODUCT_MODE = 283;
-    extern const int WRONG_GLOBAL_SUBQUERY = 284;
-    extern const int TOO_FEW_LIVE_REPLICAS = 285;
-    extern const int UNSATISFIED_QUORUM_FOR_PREVIOUS_WRITE = 286;
-    extern const int UNKNOWN_FORMAT_VERSION = 287;
-    extern const int DISTRIBUTED_IN_JOIN_SUBQUERY_DENIED = 288;
-    extern const int REPLICA_IS_NOT_IN_QUORUM = 289;
-    extern const int LIMIT_EXCEEDED = 290;
-    extern const int DATABASE_ACCESS_DENIED = 291;
-    extern const int MONGODB_CANNOT_AUTHENTICATE = 293;
-    extern const int INVALID_BLOCK_EXTRA_INFO = 294;
-    extern const int RECEIVED_EMPTY_DATA = 295;
-    extern const int NO_REMOTE_SHARD_FOUND = 296;
-    extern const int SHARD_HAS_NO_CONNECTIONS = 297;
-    extern const int CANNOT_PIPE = 298;
-    extern const int CANNOT_FORK = 299;
-    extern const int CANNOT_DLSYM = 300;
-    extern const int CANNOT_CREATE_CHILD_PROCESS = 301;
-    extern const int CHILD_WAS_NOT_EXITED_NORMALLY = 302;
-    extern const int CANNOT_SELECT = 303;
-    extern const int CANNOT_WAITPID = 304;
-    extern const int TABLE_WAS_NOT_DROPPED = 305;
-    extern const int TOO_DEEP_RECURSION = 306;
-    extern const int TOO_MANY_BYTES = 307;
-    extern const int UNEXPECTED_NODE_IN_ZOOKEEPER = 308;
-    extern const int FUNCTION_CANNOT_HAVE_PARAMETERS = 309;
-    extern const int INVALID_SHARD_WEIGHT = 317;
-    extern const int INVALID_CONFIG_PARAMETER = 318;
-    extern const int UNKNOWN_STATUS_OF_INSERT = 319;
-    extern const int VALUE_IS_OUT_OF_RANGE_OF_DATA_TYPE = 321;
-    extern const int BARRIER_TIMEOUT = 335;
-    extern const int UNKNOWN_DATABASE_ENGINE = 336;
-    extern const int DDL_GUARD_IS_ACTIVE = 337;
-    extern const int UNFINISHED = 341;
-    extern const int METADATA_MISMATCH = 342;
-    extern const int SUPPORT_IS_DISABLED = 344;
-    extern const int TABLE_DIFFERS_TOO_MUCH = 345;
-    extern const int CANNOT_CONVERT_CHARSET = 346;
-    extern const int CANNOT_LOAD_CONFIG = 347;
-    extern const int CANNOT_INSERT_NULL_IN_ORDINARY_COLUMN = 349;
-    extern const int INCOMPATIBLE_SOURCE_TABLES = 350;
-    extern const int AMBIGUOUS_TABLE_NAME = 351;
-    extern const int AMBIGUOUS_COLUMN_NAME = 352;
-    extern const int INDEX_OF_POSITIONAL_ARGUMENT_IS_OUT_OF_RANGE = 353;
-    extern const int ZLIB_INFLATE_FAILED = 354;
-    extern const int ZLIB_DEFLATE_FAILED = 355;
-    extern const int BAD_LAMBDA = 356;
-    extern const int RESERVED_IDENTIFIER_NAME = 357;
-    extern const int INTO_OUTFILE_NOT_ALLOWED = 358;
-    extern const int TABLE_SIZE_EXCEEDS_MAX_DROP_SIZE_LIMIT = 359;
-    extern const int CANNOT_CREATE_CHARSET_CONVERTER = 360;
-    extern const int SEEK_POSITION_OUT_OF_BOUND = 361;
-    extern const int CURRENT_WRITE_BUFFER_IS_EXHAUSTED = 362;
-    extern const int CANNOT_CREATE_IO_BUFFER = 363;
-    extern const int RECEIVED_ERROR_TOO_MANY_REQUESTS = 364;
-    extern const int SIZES_OF_NESTED_COLUMNS_ARE_INCONSISTENT = 366;
-    extern const int TOO_MANY_FETCHES = 367;
-    extern const int ALL_REPLICAS_ARE_STALE = 369;
-    extern const int DATA_TYPE_CANNOT_BE_USED_IN_TABLES = 370;
-    extern const int INCONSISTENT_CLUSTER_DEFINITION = 371;
-    extern const int SESSION_NOT_FOUND = 372;
-    extern const int SESSION_IS_LOCKED = 373;
-    extern const int INVALID_SESSION_TIMEOUT = 374;
-    extern const int CANNOT_DLOPEN = 375;
-    extern const int CANNOT_PARSE_UUID = 376;
-    extern const int ILLEGAL_SYNTAX_FOR_DATA_TYPE = 377;
-    extern const int DATA_TYPE_CANNOT_HAVE_ARGUMENTS = 378;
-    extern const int UNKNOWN_STATUS_OF_DISTRIBUTED_DDL_TASK = 379;
-    extern const int CANNOT_KILL = 380;
-    extern const int HTTP_LENGTH_REQUIRED = 381;
-    extern const int CANNOT_LOAD_CATBOOST_MODEL = 382;
-    extern const int CANNOT_APPLY_CATBOOST_MODEL = 383;
-    extern const int PART_IS_TEMPORARILY_LOCKED = 384;
-    extern const int MULTIPLE_STREAMS_REQUIRED = 385;
-    extern const int NO_COMMON_TYPE = 386;
-    extern const int DICTIONARY_ALREADY_EXISTS = 387;
-    extern const int CANNOT_ASSIGN_OPTIMIZE = 388;
-    extern const int INSERT_WAS_DEDUPLICATED = 389;
-    extern const int CANNOT_GET_CREATE_TABLE_QUERY = 390;
-    extern const int EXTERNAL_LIBRARY_ERROR = 391;
-    extern const int QUERY_IS_PROHIBITED = 392;
-    extern const int THERE_IS_NO_QUERY = 393;
-    extern const int QUERY_WAS_CANCELLED = 394;
-    extern const int FUNCTION_THROW_IF_VALUE_IS_NON_ZERO = 395;
-    extern const int TOO_MANY_ROWS_OR_BYTES = 396;
-    extern const int QUERY_IS_NOT_SUPPORTED_IN_MATERIALIZED_VIEW = 397;
-    extern const int UNKNOWN_MUTATION_COMMAND = 398;
-    extern const int FORMAT_IS_NOT_SUITABLE_FOR_OUTPUT = 399;
-    extern const int CANNOT_STAT = 400;
-    extern const int FEATURE_IS_NOT_ENABLED_AT_BUILD_TIME = 401;
-    extern const int CANNOT_IOSETUP = 402;
-    extern const int INVALID_JOIN_ON_EXPRESSION = 403;
-    extern const int BAD_ODBC_CONNECTION_STRING = 404;
-    extern const int PARTITION_SIZE_EXCEEDS_MAX_DROP_SIZE_LIMIT = 405;
-    extern const int TOP_AND_LIMIT_TOGETHER = 406;
-    extern const int DECIMAL_OVERFLOW = 407;
-    extern const int BAD_REQUEST_PARAMETER = 408;
-    extern const int EXTERNAL_EXECUTABLE_NOT_FOUND = 409;
-    extern const int EXTERNAL_SERVER_IS_NOT_RESPONDING = 410;
-    extern const int PTHREAD_ERROR = 411;
-    extern const int NETLINK_ERROR = 412;
-    extern const int CANNOT_SET_SIGNAL_HANDLER = 413;
-    extern const int ALL_REPLICAS_LOST = 415;
-    extern const int REPLICA_STATUS_CHANGED = 416;
-    extern const int EXPECTED_ALL_OR_ANY = 417;
-    extern const int UNKNOWN_JOIN = 418;
-    extern const int MULTIPLE_ASSIGNMENTS_TO_COLUMN = 419;
-    extern const int CANNOT_UPDATE_COLUMN = 420;
-    extern const int CANNOT_ADD_DIFFERENT_AGGREGATE_STATES = 421;
-    extern const int UNSUPPORTED_URI_SCHEME = 422;
-    extern const int CANNOT_GETTIMEOFDAY = 423;
-    extern const int CANNOT_LINK = 424;
-    extern const int SYSTEM_ERROR = 425;
-    extern const int CANNOT_COMPILE_REGEXP = 427;
-    extern const int UNKNOWN_LOG_LEVEL = 428;
-    extern const int FAILED_TO_GETPWUID = 429;
-    extern const int MISMATCHING_USERS_FOR_PROCESS_AND_DATA = 430;
-    extern const int ILLEGAL_SYNTAX_FOR_CODEC_TYPE = 431;
-    extern const int UNKNOWN_CODEC = 432;
-    extern const int ILLEGAL_CODEC_PARAMETER = 433;
-    extern const int CANNOT_PARSE_PROTOBUF_SCHEMA = 434;
-    extern const int NO_DATA_FOR_REQUIRED_PROTOBUF_FIELD = 435;
-    extern const int PROTOBUF_BAD_CAST = 436;
-    extern const int PROTOBUF_FIELD_NOT_REPEATED = 437;
-    extern const int DATA_TYPE_CANNOT_BE_PROMOTED = 438;
-    extern const int CANNOT_SCHEDULE_TASK = 439;
-    extern const int INVALID_LIMIT_EXPRESSION = 440;
-    extern const int CANNOT_PARSE_DOMAIN_VALUE_FROM_STRING = 441;
-    extern const int BAD_DATABASE_FOR_TEMPORARY_TABLE = 442;
-    extern const int NO_COMMON_COLUMNS_WITH_PROTOBUF_SCHEMA = 443;
-    extern const int UNKNOWN_PROTOBUF_FORMAT = 444;
-    extern const int CANNOT_MPROTECT = 445;
-    extern const int FUNCTION_NOT_ALLOWED = 446;
-    extern const int HYPERSCAN_CANNOT_SCAN_TEXT = 447;
-    extern const int BROTLI_READ_FAILED = 448;
-    extern const int BROTLI_WRITE_FAILED = 449;
-    extern const int BAD_TTL_EXPRESSION = 450;
-    extern const int BAD_TTL_FILE = 451;
-    extern const int SETTING_CONSTRAINT_VIOLATION = 452;
-    extern const int MYSQL_CLIENT_INSUFFICIENT_CAPABILITIES = 453;
-    extern const int OPENSSL_ERROR = 454;
-    extern const int SUSPICIOUS_TYPE_FOR_LOW_CARDINALITY = 455;
-    extern const int UNKNOWN_QUERY_PARAMETER = 456;
-    extern const int BAD_QUERY_PARAMETER = 457;
-    extern const int CANNOT_UNLINK = 458;
-    extern const int CANNOT_SET_THREAD_PRIORITY = 459;
-    extern const int CANNOT_CREATE_TIMER = 460;
-    extern const int CANNOT_SET_TIMER_PERIOD = 461;
-    extern const int CANNOT_DELETE_TIMER = 462;
-    extern const int CANNOT_FCNTL = 463;
-    extern const int CANNOT_PARSE_ELF = 464;
-    extern const int CANNOT_PARSE_DWARF = 465;
-    extern const int INSECURE_PATH = 466;
-    extern const int CANNOT_PARSE_BOOL = 467;
-    extern const int CANNOT_PTHREAD_ATTR = 468;
-    extern const int VIOLATED_CONSTRAINT = 469;
-    extern const int QUERY_IS_NOT_SUPPORTED_IN_LIVE_VIEW = 470;
-    extern const int INVALID_SETTING_VALUE = 471;
-    extern const int READONLY_SETTING = 472;
-    extern const int DEADLOCK_AVOIDED = 473;
-    extern const int INVALID_TEMPLATE_FORMAT = 474;
-    extern const int INVALID_WITH_FILL_EXPRESSION = 475;
-    extern const int WITH_TIES_WITHOUT_ORDER_BY = 476;
-    extern const int INVALID_USAGE_OF_INPUT = 477;
-    extern const int UNKNOWN_POLICY = 478;
-    extern const int UNKNOWN_DISK = 479;
-    extern const int UNKNOWN_PROTOCOL = 480;
-    extern const int PATH_ACCESS_DENIED = 481;
-    extern const int DICTIONARY_ACCESS_DENIED = 482;
-    extern const int TOO_MANY_REDIRECTS = 483;
-    extern const int INTERNAL_REDIS_ERROR = 484;
-    extern const int SCALAR_ALREADY_EXISTS = 485;
-    extern const int CANNOT_GET_CREATE_DICTIONARY_QUERY = 487;
-    extern const int UNKNOWN_DICTIONARY = 488;
-    extern const int INCORRECT_DICTIONARY_DEFINITION = 489;
-    extern const int CANNOT_FORMAT_DATETIME = 490;
-    extern const int UNACCEPTABLE_URL = 491;
-    extern const int ACCESS_ENTITY_NOT_FOUND = 492;
-    extern const int ACCESS_ENTITY_ALREADY_EXISTS = 493;
-    extern const int ACCESS_ENTITY_FOUND_DUPLICATES = 494;
-    extern const int ACCESS_STORAGE_READONLY = 495;
-    extern const int QUOTA_REQUIRES_CLIENT_KEY = 496;
-    extern const int ACCESS_DENIED = 497;
-    extern const int LIMIT_BY_WITH_TIES_IS_NOT_SUPPORTED = 498;
-    extern const int S3_ERROR = 499;
-    extern const int CANNOT_CREATE_DATABASE = 501;
-    extern const int CANNOT_SIGQUEUE = 502;
-    extern const int AGGREGATE_FUNCTION_THROW = 503;
-    extern const int FILE_ALREADY_EXISTS = 504;
-    extern const int CANNOT_DELETE_DIRECTORY = 505;
-    extern const int UNEXPECTED_ERROR_CODE = 506;
-    extern const int UNABLE_TO_SKIP_UNUSED_SHARDS = 507;
-    extern const int UNKNOWN_ACCESS_TYPE = 508;
-    extern const int INVALID_GRANT = 509;
-    extern const int CACHE_DICTIONARY_UPDATE_FAIL = 510;
-    extern const int UNKNOWN_ROLE = 511;
-    extern const int SET_NON_GRANTED_ROLE = 512;
-    extern const int UNKNOWN_PART_TYPE = 513;
-    extern const int ACCESS_STORAGE_FOR_INSERTION_NOT_FOUND = 514;
-    extern const int INCORRECT_ACCESS_ENTITY_DEFINITION = 515;
-    extern const int AUTHENTICATION_FAILED = 516;
-    extern const int CANNOT_ASSIGN_ALTER = 517;
-    extern const int CANNOT_COMMIT_OFFSET = 518;
-    extern const int NO_REMOTE_SHARD_AVAILABLE = 519;
-    extern const int CANNOT_DETACH_DICTIONARY_AS_TABLE = 520;
-    extern const int ATOMIC_RENAME_FAIL = 521;
-    extern const int UNKNOWN_ROW_POLICY = 523;
-    extern const int ALTER_OF_COLUMN_IS_FORBIDDEN = 524;
-    extern const int INCORRECT_DISK_INDEX = 525;
-    extern const int UNKNOWN_VOLUME_TYPE = 526;
-    extern const int NO_SUITABLE_FUNCTION_IMPLEMENTATION = 527;
-    extern const int CASSANDRA_INTERNAL_ERROR = 528;
-    extern const int NOT_A_LEADER = 529;
-    extern const int CANNOT_CONNECT_RABBITMQ = 530;
-    extern const int CANNOT_FSTAT = 531;
-    extern const int LDAP_ERROR = 532;
-    extern const int INCONSISTENT_RESERVATIONS = 533;
-    extern const int NO_RESERVATIONS_PROVIDED = 534;
-    extern const int UNKNOWN_RAID_TYPE = 535;
-    extern const int CANNOT_RESTORE_FROM_FIELD_DUMP = 536;
-    extern const int ILLEGAL_MYSQL_VARIABLE = 537;
-    extern const int MYSQL_SYNTAX_ERROR = 538;
-    extern const int CANNOT_BIND_RABBITMQ_EXCHANGE = 539;
-    extern const int CANNOT_DECLARE_RABBITMQ_EXCHANGE = 540;
-    extern const int CANNOT_CREATE_RABBITMQ_QUEUE_BINDING = 541;
-    extern const int CANNOT_REMOVE_RABBITMQ_EXCHANGE = 542;
-    extern const int UNKNOWN_MYSQL_DATATYPES_SUPPORT_LEVEL = 543;
-    extern const int ROW_AND_ROWS_TOGETHER = 544;
-    extern const int FIRST_AND_NEXT_TOGETHER = 545;
-    extern const int NO_ROW_DELIMITER = 546;
-    extern const int INVALID_RAID_TYPE = 547;
-    extern const int UNKNOWN_VOLUME = 548;
-    extern const int CANNOT_READ_MAP_FROM_TEXT = 549;
-=======
     struct ErrorCodesNames
     {
         std::string_view names[END + 1];
@@ -1054,7 +550,6 @@
             #undef M
         }
     } error_codes_names;
->>>>>>> ccf57300
 
     std::string_view getName(ErrorCode error_code)
     {
