#include <DataTypes/DataTypeAggregateFunction.h>
#include <DataTypes/DataTypeInterval.h>

#include <Parsers/ASTFunction.h>
#include <Parsers/ASTIdentifier.h>
#include <Parsers/ASTLiteral.h>
#include <Parsers/ASTOrderByElement.h>
#include <Parsers/ASTInterpolateElement.h>
#include <Parsers/ASTSelectWithUnionQuery.h>
#include <Parsers/ASTSelectIntersectExceptQuery.h>
#include <Parsers/ASTTablesInSelectQuery.h>
#include <Parsers/ExpressionListParsers.h>
#include <Parsers/parseQuery.h>

#include <Access/Common/AccessFlags.h>
#include <Access/ContextAccess.h>

#include <AggregateFunctions/AggregateFunctionCount.h>

#include <Interpreters/ApplyWithAliasVisitor.h>
#include <Interpreters/ApplyWithSubqueryVisitor.h>
#include <Interpreters/InterpreterSelectQuery.h>
#include <Interpreters/InterpreterSelectWithUnionQuery.h>
#include <Interpreters/InterpreterSetQuery.h>
#include <Interpreters/evaluateConstantExpression.h>
#include <Interpreters/convertFieldToType.h>
#include <Interpreters/addTypeConversionToAST.h>
#include <Interpreters/ExpressionAnalyzer.h>
#include <Interpreters/getTableExpressions.h>
#include <Interpreters/JoinToSubqueryTransformVisitor.h>
#include <Interpreters/CrossToInnerJoinVisitor.h>
#include <Interpreters/TableJoin.h>
#include <Interpreters/JoinedTables.h>
#include <Interpreters/OpenTelemetrySpanLog.h>
#include <Interpreters/QueryAliasesVisitor.h>
#include <Interpreters/replaceAliasColumnsInQuery.h>

#include <QueryPipeline/Pipe.h>
#include <Processors/QueryPlan/AggregatingStep.h>
#include <Processors/QueryPlan/ArrayJoinStep.h>
#include <Processors/QueryPlan/CreatingSetsStep.h>
#include <Processors/QueryPlan/CubeStep.h>
#include <Processors/QueryPlan/DistinctStep.h>
#include <Processors/QueryPlan/ExpressionStep.h>
#include <Processors/QueryPlan/ExtremesStep.h>
#include <Processors/QueryPlan/FillingStep.h>
#include <Processors/QueryPlan/FilterStep.h>
#include <Processors/QueryPlan/GroupingSetsStep.h>
#include <Processors/QueryPlan/JoinStep.h>
#include <Processors/QueryPlan/LimitByStep.h>
#include <Processors/QueryPlan/LimitStep.h>
#include <Processors/QueryPlan/SortingStep.h>
#include <Processors/QueryPlan/MergingAggregatedStep.h>
#include <Processors/QueryPlan/OffsetStep.h>
#include <Processors/QueryPlan/QueryPlan.h>
#include <Processors/QueryPlan/ReadFromPreparedSource.h>
#include <Processors/QueryPlan/ReadNothingStep.h>
#include <Processors/QueryPlan/RollupStep.h>
#include <Processors/QueryPlan/SettingQuotaAndLimitsStep.h>
#include <Processors/QueryPlan/TotalsHavingStep.h>
#include <Processors/QueryPlan/WindowStep.h>
#include <Processors/QueryPlan/Optimizations/QueryPlanOptimizationSettings.h>
#include <Processors/Sources/NullSource.h>
#include <Processors/Sources/SourceFromSingleChunk.h>
#include <Processors/Transforms/AggregatingTransform.h>
#include <Processors/Transforms/ExpressionTransform.h>
#include <Processors/Transforms/FilterTransform.h>

#include <Storages/IStorage.h>
#include <Storages/MergeTree/MergeTreeWhereOptimizer.h>
#include <Storages/StorageValues.h>
#include <Storages/StorageView.h>

#include <Functions/IFunction.h>
#include <Core/Field.h>
#include <Core/ProtocolDefines.h>
#include <base/types.h>
#include <base/sort.h>
#include <Columns/Collator.h>
#include <Common/FieldVisitorsAccurateComparison.h>
#include <Common/FieldVisitorToString.h>
#include <Common/typeid_cast.h>
#include <Common/checkStackSize.h>
#include <base/map.h>
#include <base/scope_guard_safe.h>
#include <memory>


namespace DB
{

namespace ErrorCodes
{
    extern const int TOO_DEEP_SUBQUERIES;
    extern const int SAMPLING_NOT_SUPPORTED;
    extern const int ILLEGAL_FINAL;
    extern const int ILLEGAL_PREWHERE;
    extern const int TOO_MANY_COLUMNS;
    extern const int LOGICAL_ERROR;
    extern const int NOT_IMPLEMENTED;
    extern const int PARAMETER_OUT_OF_BOUND;
    extern const int INVALID_LIMIT_EXPRESSION;
    extern const int INVALID_WITH_FILL_EXPRESSION;
    extern const int ACCESS_DENIED;
    extern const int UNKNOWN_IDENTIFIER;
}

/// Assumes `storage` is set and the table filter (row-level security) is not empty.
String InterpreterSelectQuery::generateFilterActions(ActionsDAGPtr & actions, const Names & prerequisite_columns) const
{
    const auto & db_name = table_id.getDatabaseName();
    const auto & table_name = table_id.getTableName();

    /// TODO: implement some AST builders for this kind of stuff
    ASTPtr query_ast = std::make_shared<ASTSelectQuery>();
    auto * select_ast = query_ast->as<ASTSelectQuery>();

    select_ast->setExpression(ASTSelectQuery::Expression::SELECT, std::make_shared<ASTExpressionList>());
    auto expr_list = select_ast->select();

    /// The first column is our filter expression.
    /// the row_policy_filter should be cloned, because it may be changed by TreeRewriter.
    /// which make it possible an invalid expression, although it may be valid in whole select.
    expr_list->children.push_back(row_policy_filter->clone());

    /// Keep columns that are required after the filter actions.
    for (const auto & column_str : prerequisite_columns)
    {
        ParserExpression expr_parser;
        expr_list->children.push_back(parseQuery(expr_parser, column_str, 0, context->getSettingsRef().max_parser_depth));
    }

    select_ast->setExpression(ASTSelectQuery::Expression::TABLES, std::make_shared<ASTTablesInSelectQuery>());
    auto tables = select_ast->tables();
    auto tables_elem = std::make_shared<ASTTablesInSelectQueryElement>();
    auto table_expr = std::make_shared<ASTTableExpression>();
    tables->children.push_back(tables_elem);
    tables_elem->table_expression = table_expr;
    tables_elem->children.push_back(table_expr);
    table_expr->database_and_table_name = std::make_shared<ASTTableIdentifier>(db_name, table_name);
    table_expr->children.push_back(table_expr->database_and_table_name);

    /// Using separate expression analyzer to prevent any possible alias injection
    auto syntax_result = TreeRewriter(context).analyzeSelect(query_ast, TreeRewriterResult({}, storage, storage_snapshot));
    SelectQueryExpressionAnalyzer analyzer(query_ast, syntax_result, context, metadata_snapshot);
    actions = analyzer.simpleSelectActions();

    auto column_name = expr_list->children.at(0)->getColumnName();
    actions->removeUnusedActions(NameSet{column_name});
    actions->projectInput(false);

    for (const auto * node : actions->getInputs())
        actions->getIndex().push_back(node);

    return column_name;
}

InterpreterSelectQuery::InterpreterSelectQuery(
    const ASTPtr & query_ptr_,
    ContextPtr context_,
    const SelectQueryOptions & options_,
    const Names & required_result_column_names_)
    : InterpreterSelectQuery(query_ptr_, context_, std::nullopt, nullptr, options_, required_result_column_names_)
{
}

InterpreterSelectQuery::InterpreterSelectQuery(
    const ASTPtr & query_ptr_,
    ContextPtr context_,
    const SelectQueryOptions & options_,
    PreparedSets prepared_sets_)
    : InterpreterSelectQuery(query_ptr_, context_, std::nullopt, nullptr, options_, {}, {}, std::move(prepared_sets_))
{
}

InterpreterSelectQuery::InterpreterSelectQuery(
        const ASTPtr & query_ptr_,
        ContextPtr context_,
        Pipe input_pipe_,
        const SelectQueryOptions & options_)
        : InterpreterSelectQuery(query_ptr_, context_, std::move(input_pipe_), nullptr, options_.copy().noSubquery())
{}

InterpreterSelectQuery::InterpreterSelectQuery(
    const ASTPtr & query_ptr_,
    ContextPtr context_,
    const StoragePtr & storage_,
    const StorageMetadataPtr & metadata_snapshot_,
    const SelectQueryOptions & options_)
    : InterpreterSelectQuery(query_ptr_, context_, std::nullopt, storage_, options_.copy().noSubquery(), {}, metadata_snapshot_)
{}

InterpreterSelectQuery::~InterpreterSelectQuery() = default;


/** There are no limits on the maximum size of the result for the subquery.
  *  Since the result of the query is not the result of the entire query.
  */
static ContextPtr getSubqueryContext(ContextPtr context)
{
    auto subquery_context = Context::createCopy(context);
    Settings subquery_settings = context->getSettings();
    subquery_settings.max_result_rows = 0;
    subquery_settings.max_result_bytes = 0;
    /// The calculation of extremes does not make sense and is not necessary (if you do it, then the extremes of the subquery can be taken for whole query).
    subquery_settings.extremes = false;
    subquery_context->setSettings(subquery_settings);
    return subquery_context;
}

static void rewriteMultipleJoins(ASTPtr & query, const TablesWithColumns & tables, const String & database, const Settings & settings)
{
    ASTSelectQuery & select = query->as<ASTSelectQuery &>();

    Aliases aliases;
    if (ASTPtr with = select.with())
        QueryAliasesNoSubqueriesVisitor(aliases).visit(with);
    QueryAliasesNoSubqueriesVisitor(aliases).visit(select.select());

    CrossToInnerJoinVisitor::Data cross_to_inner{tables, aliases, database};
    cross_to_inner.cross_to_inner_join_rewrite = settings.cross_to_inner_join_rewrite;
    CrossToInnerJoinVisitor(cross_to_inner).visit(query);

    JoinToSubqueryTransformVisitor::Data join_to_subs_data{tables, aliases};
    JoinToSubqueryTransformVisitor(join_to_subs_data).visit(query);
}

/// Checks that the current user has the SELECT privilege.
static void checkAccessRightsForSelect(
    ContextPtr context,
    const StorageID & table_id,
    const StorageMetadataPtr & table_metadata,
    const TreeRewriterResult & syntax_analyzer_result)
{
    if (!syntax_analyzer_result.has_explicit_columns && table_metadata && !table_metadata->getColumns().empty())
    {
        /// For a trivial query like "SELECT count() FROM table" access is granted if at least
        /// one column is accessible.
        /// In this case just checking access for `required_columns` doesn't work correctly
        /// because `required_columns` will contain the name of a column of minimum size (see TreeRewriterResult::collectUsedColumns())
        /// which is probably not the same column as the column the current user has access to.
        auto access = context->getAccess();
        for (const auto & column : table_metadata->getColumns())
        {
            if (access->isGranted(AccessType::SELECT, table_id.database_name, table_id.table_name, column.name))
                return;
        }
        throw Exception(
            ErrorCodes::ACCESS_DENIED,
            "{}: Not enough privileges. To execute this query it's necessary to have grant SELECT for at least one column on {}",
            context->getUserName(),
            table_id.getFullTableName());
    }

    /// General check.
    context->checkAccess(AccessType::SELECT, table_id, syntax_analyzer_result.requiredSourceColumnsForAccessCheck());
}

/// Returns true if we should ignore quotas and limits for a specified table in the system database.
static bool shouldIgnoreQuotaAndLimits(const StorageID & table_id)
{
    if (table_id.database_name == DatabaseCatalog::SYSTEM_DATABASE)
    {
        static const boost::container::flat_set<String> tables_ignoring_quota{"quotas", "quota_limits", "quota_usage", "quotas_usage", "one"};
        if (tables_ignoring_quota.count(table_id.table_name))
            return true;
    }
    return false;
}

InterpreterSelectQuery::InterpreterSelectQuery(
    const ASTPtr & query_ptr_,
    ContextPtr context_,
    std::optional<Pipe> input_pipe_,
    const StoragePtr & storage_,
    const SelectQueryOptions & options_,
    const Names & required_result_column_names,
    const StorageMetadataPtr & metadata_snapshot_,
    PreparedSets prepared_sets_)
    /// NOTE: the query almost always should be cloned because it will be modified during analysis.
    : IInterpreterUnionOrSelectQuery(options_.modify_inplace ? query_ptr_ : query_ptr_->clone(), context_, options_)
    , storage(storage_)
    , input_pipe(std::move(input_pipe_))
    , log(&Poco::Logger::get("InterpreterSelectQuery"))
    , metadata_snapshot(metadata_snapshot_)
    , prepared_sets(std::move(prepared_sets_))
{
    checkStackSize();

    query_info.ignore_projections = options.ignore_projections;
    query_info.is_projection_query = options.is_projection_query;

    initSettings();
    const Settings & settings = context->getSettingsRef();

    if (settings.max_subquery_depth && options.subquery_depth > settings.max_subquery_depth)
        throw Exception("Too deep subqueries. Maximum: " + settings.max_subquery_depth.toString(),
            ErrorCodes::TOO_DEEP_SUBQUERIES);

    bool has_input = input_pipe != std::nullopt;
    if (input_pipe)
    {
        /// Read from prepared input.
        source_header = input_pipe->getHeader();
    }

    // Only propagate WITH elements to subqueries if we're not a subquery
    if (!options.is_subquery)
    {
        if (context->getSettingsRef().enable_global_with_statement)
            ApplyWithAliasVisitor().visit(query_ptr);
        ApplyWithSubqueryVisitor().visit(query_ptr);
    }

    query_info.original_query = query_ptr->clone();

    JoinedTables joined_tables(getSubqueryContext(context), getSelectQuery(), options.with_all_cols);

    bool got_storage_from_query = false;
    if (!has_input && !storage)
    {
        storage = joined_tables.getLeftTableStorage();
        // Mark uses_view_source if the returned storage is the same as the one saved in viewSource
        uses_view_source |= storage && storage == context->getViewSource();
        got_storage_from_query = true;
    }

    if (storage)
    {
        table_lock = storage->lockForShare(context->getInitialQueryId(), context->getSettingsRef().lock_acquire_timeout);
        table_id = storage->getStorageID();
        if (!metadata_snapshot)
            metadata_snapshot = storage->getInMemoryMetadataPtr();

        storage_snapshot = storage->getStorageSnapshotForQuery(metadata_snapshot, query_ptr, context);
    }

    if (has_input || !joined_tables.resolveTables())
        joined_tables.makeFakeTable(storage, metadata_snapshot, source_header);


    if (context->getCurrentTransaction() && context->getSettingsRef().throw_on_unsupported_query_inside_transaction)
    {
        if (storage)
            checkStorageSupportsTransactionsIfNeeded(storage, context);
        for (const auto & table : joined_tables.tablesWithColumns())
        {
            if (table.table.table.empty())
                continue;
            auto maybe_storage = DatabaseCatalog::instance().tryGetTable({table.table.database, table.table.table}, context);
            if (!maybe_storage)
                continue;
            checkStorageSupportsTransactionsIfNeeded(storage, context);
        }
    }

    /// Rewrite JOINs
    if (!has_input && joined_tables.tablesCount() > 1)
    {
        rewriteMultipleJoins(query_ptr, joined_tables.tablesWithColumns(), context->getCurrentDatabase(), context->getSettingsRef());

        joined_tables.reset(getSelectQuery());
        joined_tables.resolveTables();
        if (auto view_source = context->getViewSource())
        {
            // If we are using a virtual block view to replace a table and that table is used
            // inside the JOIN then we need to update uses_view_source accordingly so we avoid propagating scalars that we can't cache
            const auto & storage_values = static_cast<const StorageValues &>(*view_source);
            auto tmp_table_id = storage_values.getStorageID();
            for (const auto & t : joined_tables.tablesWithColumns())
                uses_view_source |= (t.table.database == tmp_table_id.database_name && t.table.table == tmp_table_id.table_name);
        }

        if (storage && joined_tables.isLeftTableSubquery())
        {
            /// Rewritten with subquery. Free storage locks here.
            storage = nullptr;
            table_lock.reset();
            table_id = StorageID::createEmpty();
            metadata_snapshot = nullptr;
            storage_snapshot = nullptr;
        }
    }

    if (!has_input)
    {
        interpreter_subquery = joined_tables.makeLeftTableSubquery(options.subquery());
        if (interpreter_subquery)
        {
            source_header = interpreter_subquery->getSampleBlock();
            uses_view_source |= interpreter_subquery->usesViewSource();
        }
    }

    joined_tables.rewriteDistributedInAndJoins(query_ptr);

    max_streams = settings.max_threads;
    ASTSelectQuery & query = getSelectQuery();
    std::shared_ptr<TableJoin> table_join = joined_tables.makeTableJoin(query);

    if (storage)
        row_policy_filter = context->getRowPolicyFilter(table_id.getDatabaseName(), table_id.getTableName(), RowPolicyFilterType::SELECT_FILTER);

    StorageView * view = nullptr;
    if (storage)
        view = dynamic_cast<StorageView *>(storage.get());

    /// Reuse already built sets for multiple passes of analysis
    SubqueriesForSets subquery_for_sets;

    auto analyze = [&] (bool try_move_to_prewhere)
    {
        /// Allow push down and other optimizations for VIEW: replace with subquery and rewrite it.
        ASTPtr view_table;
        if (view)
            view->replaceWithSubquery(getSelectQuery(), view_table, metadata_snapshot);

        syntax_analyzer_result = TreeRewriter(context).analyzeSelect(
            query_ptr,
            TreeRewriterResult(source_header.getNamesAndTypesList(), storage, storage_snapshot),
            options, joined_tables.tablesWithColumns(), required_result_column_names, table_join);

        query_info.syntax_analyzer_result = syntax_analyzer_result;
        context->setDistributed(syntax_analyzer_result->is_remote_storage);

        if (storage && !query.final() && storage->needRewriteQueryWithFinal(syntax_analyzer_result->requiredSourceColumns()))
            query.setFinal();

        /// Save scalar sub queries's results in the query context
        /// Note that we are only saving scalars and not local_scalars since the latter can't be safely shared across contexts
        if (!options.only_analyze && context->hasQueryContext())
            for (const auto & it : syntax_analyzer_result->getScalars())
                context->getQueryContext()->addScalar(it.first, it.second);

        if (view)
        {
            /// Restore original view name. Save rewritten subquery for future usage in StorageView.
            query_info.view_query = view->restoreViewName(getSelectQuery(), view_table);
            view = nullptr;
        }

        if (try_move_to_prewhere && storage && storage->canMoveConditionsToPrewhere() && query.where() && !query.prewhere())
        {
            /// PREWHERE optimization: transfer some condition from WHERE to PREWHERE if enabled and viable
            if (const auto & column_sizes = storage->getColumnSizes(); !column_sizes.empty())
            {
                /// Extract column compressed sizes.
                std::unordered_map<std::string, UInt64> column_compressed_sizes;
                for (const auto & [name, sizes] : column_sizes)
                    column_compressed_sizes[name] = sizes.data_compressed;

                SelectQueryInfo current_info;
                current_info.query = query_ptr;
                current_info.syntax_analyzer_result = syntax_analyzer_result;

                MergeTreeWhereOptimizer{
                    current_info,
                    context,
                    std::move(column_compressed_sizes),
                    metadata_snapshot,
                    syntax_analyzer_result->requiredSourceColumns(),
                    log};
            }
        }

        if (query.prewhere() && query.where())
        {
            /// Filter block in WHERE instead to get better performance
            query.setExpression(
                ASTSelectQuery::Expression::WHERE, makeASTFunction("and", query.prewhere()->clone(), query.where()->clone()));
        }

        query_analyzer = std::make_unique<SelectQueryExpressionAnalyzer>(
            query_ptr,
            syntax_analyzer_result,
            context,
            metadata_snapshot,
            NameSet(required_result_column_names.begin(), required_result_column_names.end()),
            !options.only_analyze,
            options,
            std::move(subquery_for_sets),
            std::move(prepared_sets));

        if (!options.only_analyze)
        {
            if (query.sampleSize() && (input_pipe || !storage || !storage->supportsSampling()))
                throw Exception("Illegal SAMPLE: table doesn't support sampling", ErrorCodes::SAMPLING_NOT_SUPPORTED);

            if (query.final() && (input_pipe || !storage || !storage->supportsFinal()))
                throw Exception(
                    (!input_pipe && storage) ? "Storage " + storage->getName() + " doesn't support FINAL" : "Illegal FINAL",
                    ErrorCodes::ILLEGAL_FINAL);

            if (query.prewhere() && (input_pipe || !storage || !storage->supportsPrewhere()))
                throw Exception(
                    (!input_pipe && storage) ? "Storage " + storage->getName() + " doesn't support PREWHERE" : "Illegal PREWHERE",
                    ErrorCodes::ILLEGAL_PREWHERE);

            /// Save the new temporary tables in the query context
            for (const auto & it : query_analyzer->getExternalTables())
                if (!context->tryResolveStorageID({"", it.first}, Context::ResolveExternal))
                    context->addExternalTable(it.first, std::move(*it.second));
        }

        if (!options.only_analyze || options.modify_inplace)
        {
            if (syntax_analyzer_result->rewrite_subqueries)
            {
                /// remake interpreter_subquery when PredicateOptimizer rewrites subqueries and main table is subquery
                interpreter_subquery = joined_tables.makeLeftTableSubquery(options.subquery());
            }
        }

        if (interpreter_subquery)
        {
            /// If there is an aggregation in the outer query, WITH TOTALS is ignored in the subquery.
            if (query_analyzer->hasAggregation())
                interpreter_subquery->ignoreWithTotals();
            uses_view_source |= interpreter_subquery->usesViewSource();
        }

        required_columns = syntax_analyzer_result->requiredSourceColumns();

        if (storage)
        {
            /// Fix source_header for filter actions.
            if (row_policy_filter)
            {
                filter_info = std::make_shared<FilterDAGInfo>();
                filter_info->column_name = generateFilterActions(filter_info->actions, required_columns);

                auto required_columns_from_filter = filter_info->actions->getRequiredColumns();

                for (const auto & column : required_columns_from_filter)
                {
                    if (required_columns.end() == std::find(required_columns.begin(), required_columns.end(), column.name))
                        required_columns.push_back(column.name);
                }
            }

            source_header = storage_snapshot->getSampleBlockForColumns(required_columns);
        }

        /// Calculate structure of the result.
        result_header = getSampleBlockImpl();
    };

    analyze(shouldMoveToPrewhere());

    bool need_analyze_again = false;
    if (analysis_result.prewhere_constant_filter_description.always_false || analysis_result.prewhere_constant_filter_description.always_true)
    {
        if (analysis_result.prewhere_constant_filter_description.always_true)
            query.setExpression(ASTSelectQuery::Expression::PREWHERE, {});
        else
            query.setExpression(ASTSelectQuery::Expression::PREWHERE, std::make_shared<ASTLiteral>(0u));
        need_analyze_again = true;
    }
    if (analysis_result.where_constant_filter_description.always_false || analysis_result.where_constant_filter_description.always_true)
    {
        if (analysis_result.where_constant_filter_description.always_true)
            query.setExpression(ASTSelectQuery::Expression::WHERE, {});
        else
            query.setExpression(ASTSelectQuery::Expression::WHERE, std::make_shared<ASTLiteral>(0u));
        need_analyze_again = true;
    }

    if (need_analyze_again)
    {
        LOG_TRACE(log, "Running 'analyze' second time");

        /// Reuse already built sets for multiple passes of analysis
        subquery_for_sets = std::move(query_analyzer->getSubqueriesForSets());
        prepared_sets = query_info.sets.empty() ? query_analyzer->getPreparedSets() : query_info.sets;

        /// Do not try move conditions to PREWHERE for the second time.
        /// Otherwise, we won't be able to fallback from inefficient PREWHERE to WHERE later.
        analyze(/* try_move_to_prewhere = */ false);
    }

    /// If there is no WHERE, filter blocks as usual
    if (query.prewhere() && !query.where())
        analysis_result.prewhere_info->need_filter = true;

    if (table_id && got_storage_from_query && !joined_tables.isLeftTableFunction())
    {
        /// The current user should have the SELECT privilege. If this table_id is for a table
        /// function we don't check access rights here because in this case they have been already
        /// checked in ITableFunction::execute().
        checkAccessRightsForSelect(context, table_id, metadata_snapshot, *syntax_analyzer_result);

        /// Remove limits for some tables in the `system` database.
        if (shouldIgnoreQuotaAndLimits(table_id) && (joined_tables.tablesCount() <= 1))
        {
            options.ignore_quota = true;
            options.ignore_limits = true;
        }
    }

    /// Add prewhere actions with alias columns and record needed columns from storage.
    if (storage)
    {
        addPrewhereAliasActions();
        analysis_result.required_columns = required_columns;
    }

    if (query_info.projection)
        storage_snapshot->addProjection(query_info.projection->desc);

    /// Blocks used in expression analysis contains size 1 const columns for constant folding and
    ///  null non-const columns to avoid useless memory allocations. However, a valid block sample
    ///  requires all columns to be of size 0, thus we need to sanitize the block here.
    sanitizeBlock(result_header, true);
}

void InterpreterSelectQuery::buildQueryPlan(QueryPlan & query_plan)
{
    executeImpl(query_plan, std::move(input_pipe));

    /// We must guarantee that result structure is the same as in getSampleBlock()
    ///
    /// But if it's a projection query, plan header does not match result_header.
    /// TODO: add special stage for InterpreterSelectQuery?
    if (!options.is_projection_query && !blocksHaveEqualStructure(query_plan.getCurrentDataStream().header, result_header))
    {
        auto convert_actions_dag = ActionsDAG::makeConvertingActions(
            query_plan.getCurrentDataStream().header.getColumnsWithTypeAndName(),
            result_header.getColumnsWithTypeAndName(),
            ActionsDAG::MatchColumnsMode::Name,
            true);

        auto converting = std::make_unique<ExpressionStep>(query_plan.getCurrentDataStream(), convert_actions_dag);
        query_plan.addStep(std::move(converting));
    }
}

BlockIO InterpreterSelectQuery::execute()
{
    BlockIO res;
    QueryPlan query_plan;

    buildQueryPlan(query_plan);

    res.pipeline = QueryPipelineBuilder::getPipeline(std::move(*query_plan.buildQueryPipeline(
        QueryPlanOptimizationSettings::fromContext(context), BuildQueryPipelineSettings::fromContext(context))));
    return res;
}

Block InterpreterSelectQuery::getSampleBlockImpl()
{
    query_info.query = query_ptr;
    query_info.has_window = query_analyzer->hasWindow();
    if (storage && !options.only_analyze)
    {
        auto & query = getSelectQuery();
        query_analyzer->makeSetsForIndex(query.where());
        query_analyzer->makeSetsForIndex(query.prewhere());
        query_info.sets = query_analyzer->getPreparedSets();

        from_stage = storage->getQueryProcessingStage(context, options.to_stage, storage_snapshot, query_info);
    }

    /// Do I need to perform the first part of the pipeline?
    /// Running on remote servers during distributed processing or if query is not distributed.
    ///
    /// Also note that with distributed_group_by_no_merge=1 or when there is
    /// only one remote server, it is equal to local query in terms of query
    /// stages (or when due to optimize_distributed_group_by_sharding_key the query was processed up to Complete stage).
    bool first_stage = from_stage < QueryProcessingStage::WithMergeableState
        && options.to_stage >= QueryProcessingStage::WithMergeableState;
    /// Do I need to execute the second part of the pipeline?
    /// Running on the initiating server during distributed processing or if query is not distributed.
    ///
    /// Also note that with distributed_group_by_no_merge=2 (i.e. when optimize_distributed_group_by_sharding_key takes place)
    /// the query on the remote server will be processed up to WithMergeableStateAfterAggregationAndLimit,
    /// So it will do partial second stage (second_stage=true), and initiator will do the final part.
    bool second_stage = from_stage <= QueryProcessingStage::WithMergeableState
        && options.to_stage > QueryProcessingStage::WithMergeableState;

    analysis_result = ExpressionAnalysisResult(
        *query_analyzer, metadata_snapshot, first_stage, second_stage, options.only_analyze, filter_info, source_header);

    if (options.to_stage == QueryProcessingStage::Enum::FetchColumns)
    {
        auto header = source_header;

        if (analysis_result.prewhere_info)
        {
            header = analysis_result.prewhere_info->prewhere_actions->updateHeader(header);
            if (analysis_result.prewhere_info->remove_prewhere_column)
                header.erase(analysis_result.prewhere_info->prewhere_column_name);
        }
        return header;
    }

    if (options.to_stage == QueryProcessingStage::Enum::WithMergeableState)
    {
        if (!analysis_result.need_aggregate)
        {
            // What's the difference with selected_columns?
            // Here we calculate the header we want from remote server after it
            // executes query up to WithMergeableState. When there is an ORDER BY,
            // it is executed on remote server firstly, then we execute merge
            // sort on initiator. To execute ORDER BY, we need to calculate the
            // ORDER BY keys. These keys might be not present among the final
            // SELECT columns given by the `selected_column`. This is why we have
            // to use proper keys given by the result columns of the
            // `before_order_by` expression actions.
            // Another complication is window functions -- if we have them, they
            // are calculated on initiator, before ORDER BY columns. In this case,
            // the shard has to return columns required for window function
            // calculation and further steps, given by the `before_window`
            // expression actions.
            // As of 21.6 this is broken: the actions in `before_window` might
            // not contain everything required for the ORDER BY step, but this
            // is a responsibility of ExpressionAnalyzer and is not a problem
            // with this code. See
            // https://github.com/ClickHouse/ClickHouse/issues/19857 for details.
            if (analysis_result.before_window)
                return analysis_result.before_window->getResultColumns();

            return analysis_result.before_order_by->getResultColumns();
        }

        Block header = analysis_result.before_aggregation->getResultColumns();

        Block res;

        for (const auto & key : query_analyzer->aggregationKeys())
            res.insert({nullptr, header.getByName(key.name).type, key.name});

        for (const auto & aggregate : query_analyzer->aggregates())
        {
            size_t arguments_size = aggregate.argument_names.size();
            DataTypes argument_types(arguments_size);
            for (size_t j = 0; j < arguments_size; ++j)
                argument_types[j] = header.getByName(aggregate.argument_names[j]).type;

            DataTypePtr type = std::make_shared<DataTypeAggregateFunction>(aggregate.function, argument_types, aggregate.parameters);

            res.insert({nullptr, type, aggregate.column_name});
        }

        return res;
    }

    if (options.to_stage >= QueryProcessingStage::Enum::WithMergeableStateAfterAggregation)
    {
        // It's different from selected_columns, see the comment above for
        // WithMergeableState stage.
        if (analysis_result.before_window)
            return analysis_result.before_window->getResultColumns();

        return analysis_result.before_order_by->getResultColumns();
    }

    return analysis_result.final_projection->getResultColumns();
}

static Field getWithFillFieldValue(const ASTPtr & node, ContextPtr context)
{
    auto [field, type] = evaluateConstantExpression(node, context);

    if (!isColumnedAsNumber(type))
        throw Exception("Illegal type " + type->getName() + " of WITH FILL expression, must be numeric type", ErrorCodes::INVALID_WITH_FILL_EXPRESSION);

    return field;
}

static std::pair<Field, std::optional<IntervalKind>> getWithFillStep(const ASTPtr & node, ContextPtr context)
{
    auto [field, type] = evaluateConstantExpression(node, context);

    if (const auto * type_interval = typeid_cast<const DataTypeInterval *>(type.get()))
        return std::make_pair(std::move(field), type_interval->getKind());

    if (isColumnedAsNumber(type))
        return std::make_pair(std::move(field), std::nullopt);

    throw Exception("Illegal type " + type->getName() + " of WITH FILL expression, must be numeric type", ErrorCodes::INVALID_WITH_FILL_EXPRESSION);
}

static FillColumnDescription getWithFillDescription(const ASTOrderByElement & order_by_elem, ContextPtr context)
{
    FillColumnDescription descr;

    if (order_by_elem.fill_from)
        descr.fill_from = getWithFillFieldValue(order_by_elem.fill_from, context);
    if (order_by_elem.fill_to)
        descr.fill_to = getWithFillFieldValue(order_by_elem.fill_to, context);

    if (order_by_elem.fill_step)
        std::tie(descr.fill_step, descr.step_kind) = getWithFillStep(order_by_elem.fill_step, context);
    else
        descr.fill_step = order_by_elem.direction;

    if (applyVisitor(FieldVisitorAccurateEquals(), descr.fill_step, Field{0}))
        throw Exception("WITH FILL STEP value cannot be zero", ErrorCodes::INVALID_WITH_FILL_EXPRESSION);

    if (order_by_elem.direction == 1)
    {
        if (applyVisitor(FieldVisitorAccurateLess(), descr.fill_step, Field{0}))
            throw Exception("WITH FILL STEP value cannot be negative for sorting in ascending direction",
                ErrorCodes::INVALID_WITH_FILL_EXPRESSION);

        if (!descr.fill_from.isNull() && !descr.fill_to.isNull() &&
            applyVisitor(FieldVisitorAccurateLess(), descr.fill_to, descr.fill_from))
        {
            throw Exception("WITH FILL TO value cannot be less than FROM value for sorting in ascending direction",
                ErrorCodes::INVALID_WITH_FILL_EXPRESSION);
        }
    }
    else
    {
        if (applyVisitor(FieldVisitorAccurateLess(), Field{0}, descr.fill_step))
            throw Exception("WITH FILL STEP value cannot be positive for sorting in descending direction",
                ErrorCodes::INVALID_WITH_FILL_EXPRESSION);

        if (!descr.fill_from.isNull() && !descr.fill_to.isNull() &&
            applyVisitor(FieldVisitorAccurateLess(), descr.fill_from, descr.fill_to))
        {
            throw Exception("WITH FILL FROM value cannot be less than TO value for sorting in descending direction",
                ErrorCodes::INVALID_WITH_FILL_EXPRESSION);
        }
    }

    return descr;
}

static SortDescription getSortDescription(const ASTSelectQuery & query, ContextPtr context)
{
    SortDescription order_descr;
    order_descr.reserve(query.orderBy()->children.size());
    for (const auto & elem : query.orderBy()->children)
    {
        String name = elem->children.front()->getColumnName();
        const auto & order_by_elem = elem->as<ASTOrderByElement &>();

        std::shared_ptr<Collator> collator;
        if (order_by_elem.collation)
            collator = std::make_shared<Collator>(order_by_elem.collation->as<ASTLiteral &>().value.get<String>());
        if (order_by_elem.with_fill)
        {
            FillColumnDescription fill_desc = getWithFillDescription(order_by_elem, context);
            order_descr.emplace_back(name, order_by_elem.direction, order_by_elem.nulls_direction, collator, true, fill_desc);
        }
        else
            order_descr.emplace_back(name, order_by_elem.direction, order_by_elem.nulls_direction, collator);
    }

    return order_descr;
}

static InterpolateDescriptionPtr getInterpolateDescription(
    const ASTSelectQuery & query, const Block & source_block, const Block & result_block, const Aliases & aliases, ContextPtr context)
{
    InterpolateDescriptionPtr interpolate_descr;
    if (query.interpolate())
    {
        NamesAndTypesList source_columns;
        ColumnsWithTypeAndName result_columns;
        ASTPtr exprs = std::make_shared<ASTExpressionList>();

        if (query.interpolate()->children.empty())
        {
            std::unordered_map<String, DataTypePtr> column_names;
            for (const auto & column : result_block.getColumnsWithTypeAndName())
                column_names[column.name] = column.type;
            for (const auto & elem : query.orderBy()->children)
                if (elem->as<ASTOrderByElement>()->with_fill)
                    column_names.erase(elem->as<ASTOrderByElement>()->children.front()->getColumnName());
            for (const auto & [name, type] : column_names)
            {
                source_columns.emplace_back(name, type);
                result_columns.emplace_back(type, name);
                exprs->children.emplace_back(std::make_shared<ASTIdentifier>(name));
            }
        }
        else
        {
            NameSet col_set;
            for (const auto & elem : query.interpolate()->children)
            {
                const auto & interpolate = elem->as<ASTInterpolateElement &>();

                if (const ColumnWithTypeAndName *result_block_column = result_block.findByName(interpolate.column))
                {
                    if (!col_set.insert(result_block_column->name).second)
                        throw Exception(ErrorCodes::INVALID_WITH_FILL_EXPRESSION,
                            "Duplicate INTERPOLATE column '{}'", interpolate.column);

                    result_columns.emplace_back(result_block_column->type, result_block_column->name);
                }
                else
                    throw Exception(ErrorCodes::UNKNOWN_IDENTIFIER,
                        "Missing column '{}' as an INTERPOLATE expression target", interpolate.column);

                exprs->children.emplace_back(interpolate.expr->clone());
            }

            col_set.clear();
            for (const auto & column : source_block)
            {
                source_columns.emplace_back(column.name, column.type);
                col_set.insert(column.name);
            }
            for (const auto & column : result_block)
                if (col_set.count(column.name) == 0)
                    source_columns.emplace_back(column.name, column.type);
        }

        auto syntax_result = TreeRewriter(context).analyze(exprs, source_columns);
        ExpressionAnalyzer analyzer(exprs, syntax_result, context);
        ActionsDAGPtr actions = analyzer.getActionsDAG(true);
        ActionsDAGPtr conv_dag = ActionsDAG::makeConvertingActions(actions->getResultColumns(),
            result_columns, ActionsDAG::MatchColumnsMode::Position, true);
        ActionsDAGPtr merge_dag = ActionsDAG::merge(std::move(*actions->clone()), std::move(*conv_dag));

        interpolate_descr = std::make_shared<InterpolateDescription>(merge_dag, aliases);
    }

    return interpolate_descr;
}

static SortDescription getSortDescriptionFromGroupBy(const ASTSelectQuery & query)
{
    SortDescription order_descr;
    order_descr.reserve(query.groupBy()->children.size());

    for (const auto & elem : query.groupBy()->children)
    {
        String name = elem->getColumnName();
        order_descr.emplace_back(name, 1, 1);
    }

    return order_descr;
}

static UInt64 getLimitUIntValue(const ASTPtr & node, ContextPtr context, const std::string & expr)
{
    const auto & [field, type] = evaluateConstantExpression(node, context);

    if (!isNativeNumber(type))
        throw Exception(
            "Illegal type " + type->getName() + " of " + expr + " expression, must be numeric type", ErrorCodes::INVALID_LIMIT_EXPRESSION);

    Field converted = convertFieldToType(field, DataTypeUInt64());
    if (converted.isNull())
        throw Exception(
            "The value " + applyVisitor(FieldVisitorToString(), field) + " of " + expr + " expression is not representable as UInt64",
            ErrorCodes::INVALID_LIMIT_EXPRESSION);

    return converted.safeGet<UInt64>();
}


static std::pair<UInt64, UInt64> getLimitLengthAndOffset(const ASTSelectQuery & query, ContextPtr context)
{
    UInt64 length = 0;
    UInt64 offset = 0;

    if (query.limitLength())
    {
        length = getLimitUIntValue(query.limitLength(), context, "LIMIT");
        if (query.limitOffset() && length)
            offset = getLimitUIntValue(query.limitOffset(), context, "OFFSET");
    }
    else if (query.limitOffset())
        offset = getLimitUIntValue(query.limitOffset(), context, "OFFSET");
    return {length, offset};
}


static UInt64 getLimitForSorting(const ASTSelectQuery & query, ContextPtr context)
{
    /// Partial sort can be done if there is LIMIT but no DISTINCT or LIMIT BY, neither ARRAY JOIN.
    if (!query.distinct && !query.limitBy() && !query.limit_with_ties && !query.arrayJoinExpressionList().first && query.limitLength())
    {
        auto [limit_length, limit_offset] = getLimitLengthAndOffset(query, context);
        if (limit_length > std::numeric_limits<UInt64>::max() - limit_offset)
            return 0;

        return limit_length + limit_offset;
    }
    return 0;
}


static bool hasWithTotalsInAnySubqueryInFromClause(const ASTSelectQuery & query)
{
    if (query.group_by_with_totals)
        return true;

    /** NOTE You can also check that the table in the subquery is distributed, and that it only looks at one shard.
     * In other cases, totals will be computed on the initiating server of the query, and it is not necessary to read the data to the end.
     */
    if (auto query_table = extractTableExpression(query, 0))
    {
        if (const auto * ast_union = query_table->as<ASTSelectWithUnionQuery>())
        {
            /** NOTE
            * 1. For ASTSelectWithUnionQuery after normalization for union child node the height of the AST tree is at most 2.
            * 2. For ASTSelectIntersectExceptQuery after normalization in case there are intersect or except nodes,
            * the height of the AST tree can have any depth (each intersect/except adds a level), but the
            * number of children in those nodes is always 2.
            */
            std::function<bool(ASTPtr)> traverse_recursively = [&](ASTPtr child_ast) -> bool
            {
                if (const auto * select_child = child_ast->as <ASTSelectQuery>())
                {
                    if (hasWithTotalsInAnySubqueryInFromClause(select_child->as<ASTSelectQuery &>()))
                        return true;
                }
                else if (const auto * union_child = child_ast->as<ASTSelectWithUnionQuery>())
                {
                    for (const auto & subchild : union_child->list_of_selects->children)
                        if (traverse_recursively(subchild))
                            return true;
                }
                else if (const auto * intersect_child = child_ast->as<ASTSelectIntersectExceptQuery>())
                {
                    auto selects = intersect_child->getListOfSelects();
                    for (const auto & subchild : selects)
                        if (traverse_recursively(subchild))
                            return true;
                }
                return false;
            };

            for (const auto & elem : ast_union->list_of_selects->children)
                if (traverse_recursively(elem))
                    return true;
        }
    }

    return false;
}


void InterpreterSelectQuery::executeImpl(QueryPlan & query_plan, std::optional<Pipe> prepared_pipe)
{
    /** Streams of data. When the query is executed in parallel, we have several data streams.
     *  If there is no GROUP BY, then perform all operations before ORDER BY and LIMIT in parallel, then
     *  if there is an ORDER BY, then glue the streams using ResizeProcessor, and then MergeSorting transforms,
     *  if not, then glue it using ResizeProcessor,
     *  then apply LIMIT.
     *  If there is GROUP BY, then we will perform all operations up to GROUP BY, inclusive, in parallel;
     *  a parallel GROUP BY will glue streams into one,
     *  then perform the remaining operations with one resulting stream.
     */

    /// Now we will compose block streams that perform the necessary actions.
    auto & query = getSelectQuery();
    const Settings & settings = context->getSettingsRef();
    auto & expressions = analysis_result;
    auto & subqueries_for_sets = query_analyzer->getSubqueriesForSets();
    bool intermediate_stage = false;
    bool to_aggregation_stage = false;
    bool from_aggregation_stage = false;

    /// Do I need to aggregate in a separate row rows that have not passed max_rows_to_group_by.
    bool aggregate_overflow_row =
        expressions.need_aggregate &&
        query.group_by_with_totals &&
        settings.max_rows_to_group_by &&
        settings.group_by_overflow_mode == OverflowMode::ANY &&
        settings.totals_mode != TotalsMode::AFTER_HAVING_EXCLUSIVE;

    /// Do I need to immediately finalize the aggregate functions after the aggregation?
    bool aggregate_final =
        expressions.need_aggregate &&
        options.to_stage > QueryProcessingStage::WithMergeableState &&
        !query.group_by_with_totals && !query.group_by_with_rollup && !query.group_by_with_cube && !query.group_by_with_grouping_sets;

//    if (query.group_by_with_grouping_sets && query.group_by_with_totals)
//        throw Exception("WITH TOTALS and GROUPING SETS are not supported together", ErrorCodes::NOT_IMPLEMENTED);

    if (query_info.projection && query_info.projection->desc->type == ProjectionDescription::Type::Aggregate)
    {
        query_info.projection->aggregate_overflow_row = aggregate_overflow_row;
        query_info.projection->aggregate_final = aggregate_final;
    }

    if (options.only_analyze)
    {
        auto read_nothing = std::make_unique<ReadNothingStep>(source_header);
        query_plan.addStep(std::move(read_nothing));

        if (expressions.filter_info)
        {
            auto row_level_security_step = std::make_unique<FilterStep>(
                query_plan.getCurrentDataStream(),
                expressions.filter_info->actions,
                expressions.filter_info->column_name,
                expressions.filter_info->do_remove_column);

            row_level_security_step->setStepDescription("Row-level security filter");
            query_plan.addStep(std::move(row_level_security_step));
        }

        if (expressions.prewhere_info)
        {
            if (expressions.prewhere_info->row_level_filter)
            {
                auto row_level_filter_step = std::make_unique<FilterStep>(
                    query_plan.getCurrentDataStream(),
                    expressions.prewhere_info->row_level_filter,
                    expressions.prewhere_info->row_level_column_name,
                    false);

                row_level_filter_step->setStepDescription("Row-level security filter (PREWHERE)");
                query_plan.addStep(std::move(row_level_filter_step));
            }

            auto prewhere_step = std::make_unique<FilterStep>(
                query_plan.getCurrentDataStream(),
                expressions.prewhere_info->prewhere_actions,
                expressions.prewhere_info->prewhere_column_name,
                expressions.prewhere_info->remove_prewhere_column);

            prewhere_step->setStepDescription("PREWHERE");
            query_plan.addStep(std::move(prewhere_step));
        }
    }
    else
    {
        if (prepared_pipe)
        {
            auto prepared_source_step = std::make_unique<ReadFromPreparedSource>(std::move(*prepared_pipe), context);
            query_plan.addStep(std::move(prepared_source_step));
        }

        if (from_stage == QueryProcessingStage::WithMergeableState &&
            options.to_stage == QueryProcessingStage::WithMergeableState)
            intermediate_stage = true;

        /// Support optimize_distributed_group_by_sharding_key
        /// Is running on the initiating server during distributed processing?
        if (from_stage >= QueryProcessingStage::WithMergeableStateAfterAggregation)
            from_aggregation_stage = true;
        /// Is running on remote servers during distributed processing?
        if (options.to_stage >= QueryProcessingStage::WithMergeableStateAfterAggregation)
            to_aggregation_stage = true;

        /// Read the data from Storage. from_stage - to what stage the request was completed in Storage.
        executeFetchColumns(from_stage, query_plan);

        LOG_TRACE(log, "{} -> {}", QueryProcessingStage::toString(from_stage), QueryProcessingStage::toString(options.to_stage));
    }

    if (options.to_stage > QueryProcessingStage::FetchColumns)
    {
        auto preliminary_sort = [&]()
        {
            /** For distributed query processing,
              *  if no GROUP, HAVING set,
              *  but there is an ORDER or LIMIT,
              *  then we will perform the preliminary sorting and LIMIT on the remote server.
              */
            if (!expressions.second_stage
                && !expressions.need_aggregate
                && !expressions.hasHaving()
                && !expressions.has_window)
            {
                if (expressions.has_order_by)
                    executeOrder(
                        query_plan,
                        query_info.input_order_info ? query_info.input_order_info
                                                    : (query_info.projection ? query_info.projection->input_order_info : nullptr));

                if (expressions.has_order_by && query.limitLength())
                    executeDistinct(query_plan, false, expressions.selected_columns, true);

                if (expressions.hasLimitBy())
                {
                    executeExpression(query_plan, expressions.before_limit_by, "Before LIMIT BY");
                    executeLimitBy(query_plan);
                }

                if (query.limitLength())
                    executePreLimit(query_plan, true);
            }
        };

        if (intermediate_stage)
        {
            if (expressions.first_stage || expressions.second_stage)
                throw Exception("Query with intermediate stage cannot have any other stages", ErrorCodes::LOGICAL_ERROR);

            preliminary_sort();
            if (expressions.need_aggregate)
                executeMergeAggregated(query_plan, aggregate_overflow_row, aggregate_final);
        }
        if (from_aggregation_stage)
        {
            if (intermediate_stage || expressions.first_stage || expressions.second_stage)
                throw Exception("Query with after aggregation stage cannot have any other stages", ErrorCodes::LOGICAL_ERROR);
        }


        if (expressions.first_stage)
        {
            // If there is a storage that supports prewhere, this will always be nullptr
            // Thus, we don't actually need to check if projection is active.
            if (!query_info.projection && expressions.filter_info)
            {
                auto row_level_security_step = std::make_unique<FilterStep>(
                    query_plan.getCurrentDataStream(),
                    expressions.filter_info->actions,
                    expressions.filter_info->column_name,
                    expressions.filter_info->do_remove_column);

                row_level_security_step->setStepDescription("Row-level security filter");
                query_plan.addStep(std::move(row_level_security_step));
            }

            if (expressions.before_array_join)
            {
                QueryPlanStepPtr before_array_join_step
                    = std::make_unique<ExpressionStep>(query_plan.getCurrentDataStream(), expressions.before_array_join);
                before_array_join_step->setStepDescription("Before ARRAY JOIN");
                query_plan.addStep(std::move(before_array_join_step));
            }

            if (expressions.array_join)
            {
                QueryPlanStepPtr array_join_step
                    = std::make_unique<ArrayJoinStep>(query_plan.getCurrentDataStream(), expressions.array_join);

                array_join_step->setStepDescription("ARRAY JOIN");
                query_plan.addStep(std::move(array_join_step));
            }

            if (expressions.before_join)
            {
                QueryPlanStepPtr before_join_step = std::make_unique<ExpressionStep>(
                    query_plan.getCurrentDataStream(),
                    expressions.before_join);
                before_join_step->setStepDescription("Before JOIN");
                query_plan.addStep(std::move(before_join_step));
            }

            /// Optional step to convert key columns to common supertype.
            if (expressions.converting_join_columns)
            {
                QueryPlanStepPtr convert_join_step = std::make_unique<ExpressionStep>(
                    query_plan.getCurrentDataStream(),
                    expressions.converting_join_columns);
                convert_join_step->setStepDescription("Convert JOIN columns");
                query_plan.addStep(std::move(convert_join_step));
            }

            if (expressions.hasJoin())
            {
                if (expressions.join->isFilled())
                {
                    QueryPlanStepPtr filled_join_step = std::make_unique<FilledJoinStep>(
                        query_plan.getCurrentDataStream(),
                        expressions.join,
                        settings.max_block_size);

                    filled_join_step->setStepDescription("JOIN");
                    query_plan.addStep(std::move(filled_join_step));
                }
                else
                {
                    auto joined_plan = query_analyzer->getJoinedPlan();

                    if (!joined_plan)
                        throw Exception(ErrorCodes::LOGICAL_ERROR, "There is no joined plan for query");

                    QueryPlanStepPtr join_step = std::make_unique<JoinStep>(
                        query_plan.getCurrentDataStream(),
                        joined_plan->getCurrentDataStream(),
                        expressions.join,
                        settings.max_block_size);

                    join_step->setStepDescription("JOIN");
                    std::vector<QueryPlanPtr> plans;
                    plans.emplace_back(std::make_unique<QueryPlan>(std::move(query_plan)));
                    plans.emplace_back(std::move(joined_plan));

                    query_plan = QueryPlan();
                    query_plan.unitePlans(std::move(join_step), {std::move(plans)});
                }
            }

            if (!query_info.projection && expressions.hasWhere())
                executeWhere(query_plan, expressions.before_where, expressions.remove_where_filter);

            if (expressions.need_aggregate)
            {
                executeAggregation(
                    query_plan, expressions.before_aggregation, aggregate_overflow_row, aggregate_final, query_info.input_order_info);

                /// We need to reset input order info, so that executeOrder can't use it
                query_info.input_order_info.reset();
                if (query_info.projection)
                    query_info.projection->input_order_info.reset();
            }

            // Now we must execute:
            // 1) expressions before window functions,
            // 2) window functions,
            // 3) expressions after window functions,
            // 4) preliminary distinct.
            // This code decides which part we execute on shard (first_stage)
            // and which part on initiator (second_stage). See also the counterpart
            // code for "second_stage" that has to execute the rest.
            if (expressions.need_aggregate)
            {
                // We have aggregation, so we can't execute any later-stage
                // expressions on shards, neither "before window functions" nor
                // "before ORDER BY".
            }
            else
            {
                // We don't have aggregation.
                // Window functions must be executed on initiator (second_stage).
                // ORDER BY and DISTINCT might depend on them, so if we have
                // window functions, we can't execute ORDER BY and DISTINCT
                // now, on shard (first_stage).
                if (query_analyzer->hasWindow())
                {
                    executeExpression(query_plan, expressions.before_window, "Before window functions");
                }
                else
                {
                    // We don't have window functions, so we can execute the
                    // expressions before ORDER BY and the preliminary DISTINCT
                    // now, on shards (first_stage).
                    assert(!expressions.before_window);
                    executeExpression(query_plan, expressions.before_order_by, "Before ORDER BY");
                    executeDistinct(query_plan, true, expressions.selected_columns, true);
                }
            }

            preliminary_sort();
        }

        if (expressions.second_stage || from_aggregation_stage)
        {
            if (from_aggregation_stage)
            {
                /// No need to aggregate anything, since this was done on remote shards.
            }
            else if (expressions.need_aggregate)
            {
                /// If you need to combine aggregated results from multiple servers
                if (!expressions.first_stage)
                    executeMergeAggregated(query_plan, aggregate_overflow_row, aggregate_final);

                if (!aggregate_final)
                {
                    if (query.group_by_with_totals)
                    {
                        bool final = !query.group_by_with_rollup && !query.group_by_with_cube && !query.group_by_with_grouping_sets;
                        executeTotalsAndHaving(
                            query_plan, expressions.hasHaving(), expressions.before_having, expressions.remove_having_filter, aggregate_overflow_row, final);
                    }

                    if (query.group_by_with_rollup)
                        executeRollupOrCube(query_plan, Modificator::ROLLUP);
                    else if (query.group_by_with_cube)
                        executeRollupOrCube(query_plan, Modificator::CUBE);
                    else if (query.group_by_with_grouping_sets)
                        executeRollupOrCube(query_plan, Modificator::GROUPING_SETS);

                    if ((query.group_by_with_rollup || query.group_by_with_cube || query.group_by_with_grouping_sets) && expressions.hasHaving())
                    {
                        if (query.group_by_with_totals)
                            throw Exception("WITH TOTALS and WITH ROLLUP or CUBE or GROUPING SETS are not supported together in presence of HAVING", ErrorCodes::NOT_IMPLEMENTED);
                        executeHaving(query_plan, expressions.before_having, expressions.remove_having_filter);
                    }
                }
                else if (expressions.hasHaving())
                    executeHaving(query_plan, expressions.before_having, expressions.remove_having_filter);
            }
            else if (query.group_by_with_totals || query.group_by_with_rollup || query.group_by_with_cube || query.group_by_with_grouping_sets)
                throw Exception("WITH TOTALS, ROLLUP, CUBE or GROUPING SETS are not supported without aggregation", ErrorCodes::NOT_IMPLEMENTED);

            // Now we must execute:
            // 1) expressions before window functions,
            // 2) window functions,
            // 3) expressions after window functions,
            // 4) preliminary distinct.
            // Some of these were already executed at the shards (first_stage),
            // see the counterpart code and comments there.
            if (from_aggregation_stage)
            {
                if (query_analyzer->hasWindow())
                    throw Exception(
                        "Window functions does not support processing from WithMergeableStateAfterAggregation",
                        ErrorCodes::NOT_IMPLEMENTED);
            }
            else if (expressions.need_aggregate)
            {
                executeExpression(query_plan, expressions.before_window,
                    "Before window functions");
                executeWindow(query_plan);
                executeExpression(query_plan, expressions.before_order_by, "Before ORDER BY");
                executeDistinct(query_plan, true, expressions.selected_columns, true);
            }
            else
            {
                if (query_analyzer->hasWindow())
                {
                    executeWindow(query_plan);
                    executeExpression(query_plan, expressions.before_order_by, "Before ORDER BY");
                    executeDistinct(query_plan, true, expressions.selected_columns, true);
                }
                else
                {
                    // Neither aggregation nor windows, all expressions before
                    // ORDER BY executed on shards.
                }
            }

            if (expressions.has_order_by)
            {
                /** If there is an ORDER BY for distributed query processing,
                  *  but there is no aggregation, then on the remote servers ORDER BY was made
                  *  - therefore, we merge the sorted streams from remote servers.
                  *
                  * Also in case of remote servers was process the query up to WithMergeableStateAfterAggregationAndLimit
                  * (distributed_group_by_no_merge=2 or optimize_distributed_group_by_sharding_key=1 takes place),
                  * then merge the sorted streams is enough, since remote servers already did full ORDER BY.
                  */

                if (from_aggregation_stage)
                    executeMergeSorted(query_plan, "after aggregation stage for ORDER BY");
                else if (!expressions.first_stage
                    && !expressions.need_aggregate
                    && !expressions.has_window
                    && !(query.group_by_with_totals && !aggregate_final))
                    executeMergeSorted(query_plan, "for ORDER BY, without aggregation");
                else    /// Otherwise, just sort.
                    executeOrder(
                        query_plan,
                        query_info.input_order_info ? query_info.input_order_info
                                                    : (query_info.projection ? query_info.projection->input_order_info : nullptr));
            }

            /** Optimization - if there are several sources and there is LIMIT, then first apply the preliminary LIMIT,
              * limiting the number of rows in each up to `offset + limit`.
              */
            bool has_withfill = false;
            if (query.orderBy())
            {
                SortDescription order_descr = getSortDescription(query, context);
                for (auto & desc : order_descr)
                    if (desc.with_fill)
                    {
                        has_withfill = true;
                        break;
                    }
            }

            bool apply_limit = options.to_stage != QueryProcessingStage::WithMergeableStateAfterAggregation;
            bool apply_prelimit = apply_limit &&
                                  query.limitLength() && !query.limit_with_ties &&
                                  !hasWithTotalsInAnySubqueryInFromClause(query) &&
                                  !query.arrayJoinExpressionList().first &&
                                  !query.distinct &&
                                  !expressions.hasLimitBy() &&
                                  !settings.extremes &&
                                  !has_withfill;
            bool apply_offset = options.to_stage != QueryProcessingStage::WithMergeableStateAfterAggregationAndLimit;
            if (apply_prelimit)
            {
                executePreLimit(query_plan, /* do_not_skip_offset= */!apply_offset);
            }

            /** If there was more than one stream,
              * then DISTINCT needs to be performed once again after merging all streams.
              */
            if (!from_aggregation_stage && query.distinct)
                executeDistinct(query_plan, false, expressions.selected_columns, false);

            if (!from_aggregation_stage && expressions.hasLimitBy())
            {
                executeExpression(query_plan, expressions.before_limit_by, "Before LIMIT BY");
                executeLimitBy(query_plan);
            }

            executeWithFill(query_plan);

            /// If we have 'WITH TIES', we need execute limit before projection,
            /// because in that case columns from 'ORDER BY' are used.
            if (query.limit_with_ties && apply_offset)
            {
                executeLimit(query_plan);
            }

            /// Projection not be done on the shards, since then initiator will not find column in blocks.
            /// (significant only for WithMergeableStateAfterAggregation/WithMergeableStateAfterAggregationAndLimit).
            if (!to_aggregation_stage)
            {
                /// We must do projection after DISTINCT because projection may remove some columns.
                executeProjection(query_plan, expressions.final_projection);
            }

            /// Extremes are calculated before LIMIT, but after LIMIT BY. This is Ok.
            executeExtremes(query_plan);

            bool limit_applied = apply_prelimit || (query.limit_with_ties && apply_offset);
            /// Limit is no longer needed if there is prelimit.
            ///
            /// NOTE: that LIMIT cannot be applied if OFFSET should not be applied,
            /// since LIMIT will apply OFFSET too.
            /// This is the case for various optimizations for distributed queries,
            /// and when LIMIT cannot be applied it will be applied on the initiator anyway.
            if (apply_limit && !limit_applied && apply_offset)
                executeLimit(query_plan);

            if (apply_offset)
                executeOffset(query_plan);
        }
    }

    if (!subqueries_for_sets.empty())
        executeSubqueriesInSetsAndJoins(query_plan, subqueries_for_sets);
}

static StreamLocalLimits getLimitsForStorage(const Settings & settings, const SelectQueryOptions & options)
{
    StreamLocalLimits limits;
    limits.mode = LimitsMode::LIMITS_TOTAL;
    limits.size_limits = SizeLimits(settings.max_rows_to_read, settings.max_bytes_to_read, settings.read_overflow_mode);
    limits.speed_limits.max_execution_time = settings.max_execution_time;
    limits.timeout_overflow_mode = settings.timeout_overflow_mode;

    /** Quota and minimal speed restrictions are checked on the initiating server of the request, and not on remote servers,
      *  because the initiating server has a summary of the execution of the request on all servers.
      *
      * But limits on data size to read and maximum execution time are reasonable to check both on initiator and
      *  additionally on each remote server, because these limits are checked per block of data processed,
      *  and remote servers may process way more blocks of data than are received by initiator.
      *
      * The limits to throttle maximum execution speed is also checked on all servers.
      */
    if (options.to_stage == QueryProcessingStage::Complete)
    {
        limits.speed_limits.min_execution_rps = settings.min_execution_speed;
        limits.speed_limits.min_execution_bps = settings.min_execution_speed_bytes;
    }

    limits.speed_limits.max_execution_rps = settings.max_execution_speed;
    limits.speed_limits.max_execution_bps = settings.max_execution_speed_bytes;
    limits.speed_limits.timeout_before_checking_execution_speed = settings.timeout_before_checking_execution_speed;

    return limits;
}

static void executeMergeAggregatedImpl(
    QueryPlan & query_plan,
    bool overflow_row,
    bool final,
    bool is_remote_storage,
    const Settings & settings,
    const NamesAndTypesList & aggregation_keys,
    const AggregateDescriptions & aggregates)
{
    const auto & header_before_merge = query_plan.getCurrentDataStream().header;

    ColumnNumbers keys;
    for (const auto & key : aggregation_keys)
        keys.push_back(header_before_merge.getPositionByName(key.name));

    /** There are two modes of distributed aggregation.
      *
      * 1. In different threads read from the remote servers blocks.
      * Save all the blocks in the RAM. Merge blocks.
      * If the aggregation is two-level - parallelize to the number of buckets.
      *
      * 2. In one thread, read blocks from different servers in order.
      * RAM stores only one block from each server.
      * If the aggregation is a two-level aggregation, we consistently merge the blocks of each next level.
      *
      * The second option consumes less memory (up to 256 times less)
      *  in the case of two-level aggregation, which is used for large results after GROUP BY,
      *  but it can work more slowly.
      */

    Aggregator::Params params(header_before_merge, keys, aggregates, overflow_row, settings.max_threads);

    auto transform_params = std::make_shared<AggregatingTransformParams>(params, final);

    auto merging_aggregated = std::make_unique<MergingAggregatedStep>(
        query_plan.getCurrentDataStream(),
        std::move(transform_params),
        settings.distributed_aggregation_memory_efficient && is_remote_storage,
        settings.max_threads,
        settings.aggregation_memory_efficient_merge_threads);

    query_plan.addStep(std::move(merging_aggregated));
}

void InterpreterSelectQuery::addEmptySourceToQueryPlan(
    QueryPlan & query_plan, const Block & source_header, const SelectQueryInfo & query_info, ContextPtr context_)
{
    Pipe pipe(std::make_shared<NullSource>(source_header));

    PrewhereInfoPtr prewhere_info_ptr = query_info.projection ? query_info.projection->prewhere_info : query_info.prewhere_info;
    if (prewhere_info_ptr)
    {
        auto & prewhere_info = *prewhere_info_ptr;

        if (prewhere_info.alias_actions)
        {
            pipe.addSimpleTransform([&](const Block & header)
            {
                return std::make_shared<ExpressionTransform>(header,
                    std::make_shared<ExpressionActions>(prewhere_info.alias_actions));
            });
        }

        if (prewhere_info.row_level_filter)
        {
            pipe.addSimpleTransform([&](const Block & header)
            {
                return std::make_shared<FilterTransform>(header,
                    std::make_shared<ExpressionActions>(prewhere_info.row_level_filter),
                    prewhere_info.row_level_column_name, true);
            });
        }

        pipe.addSimpleTransform([&](const Block & header)
        {
            return std::make_shared<FilterTransform>(
                header, std::make_shared<ExpressionActions>(prewhere_info.prewhere_actions),
                prewhere_info.prewhere_column_name, prewhere_info.remove_prewhere_column);
        });
    }

    auto read_from_pipe = std::make_unique<ReadFromPreparedSource>(std::move(pipe));
    read_from_pipe->setStepDescription("Read from NullSource");
    query_plan.addStep(std::move(read_from_pipe));

    if (query_info.projection)
    {
        if (query_info.projection->before_where)
        {
            auto where_step = std::make_unique<FilterStep>(
                query_plan.getCurrentDataStream(),
                query_info.projection->before_where,
                query_info.projection->where_column_name,
                query_info.projection->remove_where_filter);

            where_step->setStepDescription("WHERE");
            query_plan.addStep(std::move(where_step));
        }

        if (query_info.projection->desc->type == ProjectionDescription::Type::Aggregate)
        {
            if (query_info.projection->before_aggregation)
            {
                auto expression_before_aggregation
                    = std::make_unique<ExpressionStep>(query_plan.getCurrentDataStream(), query_info.projection->before_aggregation);
                expression_before_aggregation->setStepDescription("Before GROUP BY");
                query_plan.addStep(std::move(expression_before_aggregation));
            }

            executeMergeAggregatedImpl(
                query_plan,
                query_info.projection->aggregate_overflow_row,
                query_info.projection->aggregate_final,
                false,
                context_->getSettingsRef(),
                query_info.projection->aggregation_keys,
                query_info.projection->aggregate_descriptions);
        }
    }
}

bool InterpreterSelectQuery::shouldMoveToPrewhere()
{
    const Settings & settings = context->getSettingsRef();
    const ASTSelectQuery & query = getSelectQuery();
    return settings.optimize_move_to_prewhere && (!query.final() || settings.optimize_move_to_prewhere_if_final);
}

void InterpreterSelectQuery::addPrewhereAliasActions()
{
    auto & expressions = analysis_result;
    if (expressions.filter_info)
    {
        if (!expressions.prewhere_info)
        {
            const bool does_storage_support_prewhere = !input_pipe && storage && storage->supportsPrewhere();
            if (does_storage_support_prewhere && shouldMoveToPrewhere())
            {
                /// Execute row level filter in prewhere as a part of "move to prewhere" optimization.
                expressions.prewhere_info = std::make_shared<PrewhereInfo>(
                    std::move(expressions.filter_info->actions),
                    std::move(expressions.filter_info->column_name));
                expressions.prewhere_info->prewhere_actions->projectInput(false);
                expressions.prewhere_info->remove_prewhere_column = expressions.filter_info->do_remove_column;
                expressions.prewhere_info->need_filter = true;
                expressions.filter_info = nullptr;
            }
        }
        else
        {
            /// Add row level security actions to prewhere.
            expressions.prewhere_info->row_level_filter = std::move(expressions.filter_info->actions);
            expressions.prewhere_info->row_level_column_name = std::move(expressions.filter_info->column_name);
            expressions.prewhere_info->row_level_filter->projectInput(false);
            expressions.filter_info = nullptr;
        }
    }

    auto & prewhere_info = analysis_result.prewhere_info;
    auto & columns_to_remove_after_prewhere = analysis_result.columns_to_remove_after_prewhere;

    /// Detect, if ALIAS columns are required for query execution
    auto alias_columns_required = false;
    const ColumnsDescription & storage_columns = metadata_snapshot->getColumns();
    for (const auto & column_name : required_columns)
    {
        auto column_default = storage_columns.getDefault(column_name);
        if (column_default && column_default->kind == ColumnDefaultKind::Alias)
        {
            alias_columns_required = true;
            break;
        }
    }

    /// There are multiple sources of required columns:
    ///  - raw required columns,
    ///  - columns deduced from ALIAS columns,
    ///  - raw required columns from PREWHERE,
    ///  - columns deduced from ALIAS columns from PREWHERE.
    /// PREWHERE is a special case, since we need to resolve it and pass directly to `IStorage::read()`
    /// before any other executions.
    if (alias_columns_required)
    {
        NameSet required_columns_from_prewhere; /// Set of all (including ALIAS) required columns for PREWHERE
        NameSet required_aliases_from_prewhere; /// Set of ALIAS required columns for PREWHERE

        if (prewhere_info)
        {
            /// Get some columns directly from PREWHERE expression actions
            auto prewhere_required_columns = prewhere_info->prewhere_actions->getRequiredColumns().getNames();
            required_columns_from_prewhere.insert(prewhere_required_columns.begin(), prewhere_required_columns.end());

            if (prewhere_info->row_level_filter)
            {
                auto row_level_required_columns = prewhere_info->row_level_filter->getRequiredColumns().getNames();
                required_columns_from_prewhere.insert(row_level_required_columns.begin(), row_level_required_columns.end());
            }
        }

        /// Expression, that contains all raw required columns
        ASTPtr required_columns_all_expr = std::make_shared<ASTExpressionList>();

        /// Expression, that contains raw required columns for PREWHERE
        ASTPtr required_columns_from_prewhere_expr = std::make_shared<ASTExpressionList>();

        /// Sort out already known required columns between expressions,
        /// also populate `required_aliases_from_prewhere`.
        for (const auto & column : required_columns)
        {
            ASTPtr column_expr;
            const auto column_default = storage_columns.getDefault(column);
            bool is_alias = column_default && column_default->kind == ColumnDefaultKind::Alias;
            if (is_alias)
            {
                auto column_decl = storage_columns.get(column);
                column_expr = column_default->expression->clone();
                // recursive visit for alias to alias
                replaceAliasColumnsInQuery(
                    column_expr, metadata_snapshot->getColumns(), syntax_analyzer_result->array_join_result_to_source, context);

                column_expr = addTypeConversionToAST(
                    std::move(column_expr), column_decl.type->getName(), metadata_snapshot->getColumns().getAll(), context);
                column_expr = setAlias(column_expr, column);
            }
            else
                column_expr = std::make_shared<ASTIdentifier>(column);

            if (required_columns_from_prewhere.count(column))
            {
                required_columns_from_prewhere_expr->children.emplace_back(std::move(column_expr));

                if (is_alias)
                    required_aliases_from_prewhere.insert(column);
            }
            else
                required_columns_all_expr->children.emplace_back(std::move(column_expr));
        }

        /// Columns, which we will get after prewhere and filter executions.
        NamesAndTypesList required_columns_after_prewhere;
        NameSet required_columns_after_prewhere_set;

        /// Collect required columns from prewhere expression actions.
        if (prewhere_info)
        {
            NameSet columns_to_remove(columns_to_remove_after_prewhere.begin(), columns_to_remove_after_prewhere.end());
            Block prewhere_actions_result = prewhere_info->prewhere_actions->getResultColumns();

            /// Populate required columns with the columns, added by PREWHERE actions and not removed afterwards.
            /// XXX: looks hacky that we already know which columns after PREWHERE we won't need for sure.
            for (const auto & column : prewhere_actions_result)
            {
                if (prewhere_info->remove_prewhere_column && column.name == prewhere_info->prewhere_column_name)
                    continue;

                if (columns_to_remove.count(column.name))
                    continue;

                required_columns_all_expr->children.emplace_back(std::make_shared<ASTIdentifier>(column.name));
                required_columns_after_prewhere.emplace_back(column.name, column.type);
            }

            required_columns_after_prewhere_set
                = collections::map<NameSet>(required_columns_after_prewhere, [](const auto & it) { return it.name; });
        }

        auto syntax_result
            = TreeRewriter(context).analyze(required_columns_all_expr, required_columns_after_prewhere, storage, storage_snapshot);
        alias_actions = ExpressionAnalyzer(required_columns_all_expr, syntax_result, context).getActionsDAG(true);

        /// The set of required columns could be added as a result of adding an action to calculate ALIAS.
        required_columns = alias_actions->getRequiredColumns().getNames();

        /// Do not remove prewhere filter if it is a column which is used as alias.
        if (prewhere_info && prewhere_info->remove_prewhere_column)
            if (required_columns.end() != std::find(required_columns.begin(), required_columns.end(), prewhere_info->prewhere_column_name))
                prewhere_info->remove_prewhere_column = false;

        /// Remove columns which will be added by prewhere.
        std::erase_if(required_columns, [&](const String & name) { return required_columns_after_prewhere_set.count(name) != 0; });

        if (prewhere_info)
        {
            /// Don't remove columns which are needed to be aliased.
            for (const auto & name : required_columns)
                prewhere_info->prewhere_actions->tryRestoreColumn(name);

            auto analyzed_result
                = TreeRewriter(context).analyze(required_columns_from_prewhere_expr, metadata_snapshot->getColumns().getAllPhysical());
            prewhere_info->alias_actions
                = ExpressionAnalyzer(required_columns_from_prewhere_expr, analyzed_result, context).getActionsDAG(true, false);

            /// Add (physical?) columns required by alias actions.
            auto required_columns_from_alias = prewhere_info->alias_actions->getRequiredColumns();
            Block prewhere_actions_result = prewhere_info->prewhere_actions->getResultColumns();
            for (auto & column : required_columns_from_alias)
                if (!prewhere_actions_result.has(column.name))
                    if (required_columns.end() == std::find(required_columns.begin(), required_columns.end(), column.name))
                        required_columns.push_back(column.name);

            /// Add physical columns required by prewhere actions.
            for (const auto & column : required_columns_from_prewhere)
                if (required_aliases_from_prewhere.count(column) == 0)
                    if (required_columns.end() == std::find(required_columns.begin(), required_columns.end(), column))
                        required_columns.push_back(column);
        }
    }
}

void InterpreterSelectQuery::executeFetchColumns(QueryProcessingStage::Enum processing_stage, QueryPlan & query_plan)
{
    auto & query = getSelectQuery();
    const Settings & settings = context->getSettingsRef();

    /// Optimization for trivial query like SELECT count() FROM table.
    bool optimize_trivial_count =
        syntax_analyzer_result->optimize_trivial_count
        && (settings.max_parallel_replicas <= 1)
        && !settings.allow_experimental_query_deduplication
        && storage
        && storage->getName() != "MaterializedMySQL"
        && !row_policy_filter
        && processing_stage == QueryProcessingStage::FetchColumns
        && query_analyzer->hasAggregation()
        && (query_analyzer->aggregates().size() == 1)
        && typeid_cast<const AggregateFunctionCount *>(query_analyzer->aggregates()[0].function.get());

    if (optimize_trivial_count)
    {
        const auto & desc = query_analyzer->aggregates()[0];
        const auto & func = desc.function;
        std::optional<UInt64> num_rows{};

        if (!query.prewhere() && !query.where() && !context->getCurrentTransaction())
        {
            num_rows = storage->totalRows(settings);
        }
        else // It's possible to optimize count() given only partition predicates
        {
            SelectQueryInfo temp_query_info;
            temp_query_info.query = query_ptr;
            temp_query_info.syntax_analyzer_result = syntax_analyzer_result;
            temp_query_info.sets = query_analyzer->getPreparedSets();

            num_rows = storage->totalRowsByPartitionPredicate(temp_query_info, context);
        }

        if (num_rows)
        {
            const AggregateFunctionCount & agg_count = static_cast<const AggregateFunctionCount &>(*func);

            /// We will process it up to "WithMergeableState".
            std::vector<char> state(agg_count.sizeOfData());
            AggregateDataPtr place = state.data();

            agg_count.create(place);
            SCOPE_EXIT_MEMORY_SAFE(agg_count.destroy(place));

            agg_count.set(place, *num_rows);

            auto column = ColumnAggregateFunction::create(func);
            column->insertFrom(place);

            Block header = analysis_result.before_aggregation->getResultColumns();
            size_t arguments_size = desc.argument_names.size();
            DataTypes argument_types(arguments_size);
            for (size_t j = 0; j < arguments_size; ++j)
                argument_types[j] = header.getByName(desc.argument_names[j]).type;

            Block block_with_count{
                {std::move(column), std::make_shared<DataTypeAggregateFunction>(func, argument_types, desc.parameters), desc.column_name}};

            auto source = std::make_shared<SourceFromSingleChunk>(block_with_count);
            auto prepared_count = std::make_unique<ReadFromPreparedSource>(Pipe(std::move(source)), context);
            prepared_count->setStepDescription("Optimized trivial count");
            query_plan.addStep(std::move(prepared_count));
            from_stage = QueryProcessingStage::WithMergeableState;
            analysis_result.first_stage = false;
            return;
        }
    }

    /// Limitation on the number of columns to read.
    /// It's not applied in 'only_analyze' mode, because the query could be analyzed without removal of unnecessary columns.
    if (!options.only_analyze && settings.max_columns_to_read && required_columns.size() > settings.max_columns_to_read)
        throw Exception(
            ErrorCodes::TOO_MANY_COLUMNS,
            "Limit for number of columns to read exceeded. Requested: {}, maximum: {}",
            required_columns.size(),
            settings.max_columns_to_read);

    /// General limit for the number of threads.
    size_t max_threads_execute_query = settings.max_threads;

    /** With distributed query processing, almost no computations are done in the threads,
     *  but wait and receive data from remote servers.
     *  If we have 20 remote servers, and max_threads = 8, then it would not be very good
     *  connect and ask only 8 servers at a time.
     *  To simultaneously query more remote servers,
     *  instead of max_threads, max_distributed_connections is used.
     */
    bool is_remote = false;
    if (storage && storage->isRemote())
    {
        is_remote = true;
        max_threads_execute_query = max_streams = settings.max_distributed_connections;
    }

    UInt64 max_block_size = settings.max_block_size;

    auto [limit_length, limit_offset] = getLimitLengthAndOffset(query, context);

    /** Optimization - if not specified DISTINCT, WHERE, GROUP, HAVING, ORDER, LIMIT BY, WITH TIES but LIMIT is specified, and limit + offset < max_block_size,
     *  then as the block size we will use limit + offset (not to read more from the table than requested),
     *  and also set the number of threads to 1.
     */
    if (!query.distinct
        && !query.limit_with_ties
        && !query.prewhere()
        && !query.where()
        && !query.groupBy()
        && !query.having()
        && !query.orderBy()
        && !query.limitBy()
        && query.limitLength()
        && !query_analyzer->hasAggregation()
        && !query_analyzer->hasWindow()
        && limit_length <= std::numeric_limits<UInt64>::max() - limit_offset
        && limit_length + limit_offset < max_block_size)
    {
        max_block_size = std::max(UInt64{1}, limit_length + limit_offset);
        max_threads_execute_query = max_streams = 1;
    }

    if (!max_block_size)
        throw Exception("Setting 'max_block_size' cannot be zero", ErrorCodes::PARAMETER_OUT_OF_BOUND);

    /// Initialize the initial data streams to which the query transforms are superimposed. Table or subquery or prepared input?
    if (query_plan.isInitialized())
    {
        /// Prepared input.
    }
    else if (interpreter_subquery)
    {
        /// Subquery.
        ASTPtr subquery = extractTableExpression(query, 0);
        if (!subquery)
            throw Exception("Subquery expected", ErrorCodes::LOGICAL_ERROR);

        interpreter_subquery = std::make_unique<InterpreterSelectWithUnionQuery>(
            subquery, getSubqueryContext(context),
            options.copy().subquery().noModify(), required_columns);

        if (query_analyzer->hasAggregation())
            interpreter_subquery->ignoreWithTotals();

        interpreter_subquery->buildQueryPlan(query_plan);
        query_plan.addInterpreterContext(context);
    }
    else if (storage)
    {
        /// Table.
        if (max_streams == 0)
            max_streams = 1;

        /// If necessary, we request more sources than the number of threads - to distribute the work evenly over the threads.
        if (max_streams > 1 && !is_remote)
            max_streams *= settings.max_streams_to_max_threads_ratio;

        auto & prewhere_info = analysis_result.prewhere_info;

        if (prewhere_info)
            query_info.prewhere_info = prewhere_info;

        /// Create optimizer with prepared actions.
        /// Maybe we will need to calc input_order_info later, e.g. while reading from StorageMerge.
        if ((analysis_result.optimize_read_in_order || analysis_result.optimize_aggregation_in_order)
            && (!query_info.projection || query_info.projection->complete))
        {
            if (analysis_result.optimize_read_in_order)
            {
                if (query_info.projection)
                {
                    query_info.projection->order_optimizer = std::make_shared<ReadInOrderOptimizer>(
                        // TODO Do we need a projection variant for this field?
                        query,
                        analysis_result.order_by_elements_actions,
                        getSortDescription(query, context),
                        query_info.syntax_analyzer_result);
                }
                else
                {
                    query_info.order_optimizer = std::make_shared<ReadInOrderOptimizer>(
                        query,
                        analysis_result.order_by_elements_actions,
                        getSortDescription(query, context),
                        query_info.syntax_analyzer_result);
                }
            }
            else
            {
                if (query_info.projection)
                {
                    query_info.projection->order_optimizer = std::make_shared<ReadInOrderOptimizer>(
                        query,
                        query_info.projection->group_by_elements_actions,
                        query_info.projection->group_by_elements_order_descr,
                        query_info.syntax_analyzer_result);
                }
                else
                {
                    query_info.order_optimizer = std::make_shared<ReadInOrderOptimizer>(
                        query,
                        analysis_result.group_by_elements_actions,
                        getSortDescriptionFromGroupBy(query),
                        query_info.syntax_analyzer_result);
                }
            }

            /// If we don't have filtration, we can pushdown limit to reading stage for optimizations.
            UInt64 limit = (query.hasFiltration() || query.groupBy()) ? 0 : getLimitForSorting(query, context);
            if (query_info.projection)
                query_info.projection->input_order_info
                    = query_info.projection->order_optimizer->getInputOrder(query_info.projection->desc->metadata, context, limit);
            else
                query_info.input_order_info = query_info.order_optimizer->getInputOrder(metadata_snapshot, context, limit);
        }

        StreamLocalLimits limits;
        SizeLimits leaf_limits;
        std::shared_ptr<const EnabledQuota> quota;

        /// Set the limits and quota for reading data, the speed and time of the query.
        if (!options.ignore_limits)
        {
            limits = getLimitsForStorage(settings, options);
            leaf_limits = SizeLimits(settings.max_rows_to_read_leaf, settings.max_bytes_to_read_leaf, settings.read_overflow_mode_leaf);
        }

        if (!options.ignore_quota && (options.to_stage == QueryProcessingStage::Complete))
            quota = context->getQuota();

        query_info.settings_limit_offset_done = options.settings_limit_offset_done;
        storage->read(query_plan, required_columns, storage_snapshot, query_info, context, processing_stage, max_block_size, max_streams);

        if (context->hasQueryContext() && !options.is_internal)
        {
            const String view_name{};
            auto local_storage_id = storage->getStorageID();
            context->getQueryContext()->addQueryAccessInfo(
                backQuoteIfNeed(local_storage_id.getDatabaseName()),
                local_storage_id.getFullTableName(),
                required_columns,
                query_info.projection ? query_info.projection->desc->name : "",
                view_name);
        }

        /// Create step which reads from empty source if storage has no data.
        if (!query_plan.isInitialized())
        {
            auto header = storage_snapshot->getSampleBlockForColumns(required_columns);
            addEmptySourceToQueryPlan(query_plan, header, query_info, context);
        }

        /// Extend lifetime of context, table lock, storage. Set limits and quota.
        auto adding_limits_and_quota = std::make_unique<SettingQuotaAndLimitsStep>(
            query_plan.getCurrentDataStream(), storage, std::move(table_lock), limits, leaf_limits, std::move(quota), context);
        adding_limits_and_quota->setStepDescription("Set limits and quota after reading from storage");
        query_plan.addStep(std::move(adding_limits_and_quota));
    }
    else
        throw Exception("Logical error in InterpreterSelectQuery: nowhere to read", ErrorCodes::LOGICAL_ERROR);

    /// Specify the number of threads only if it wasn't specified in storage.
    ///
    /// But in case of remote query and prefer_localhost_replica=1 (default)
    /// The inner local query (that is done in the same process, without
    /// network interaction), it will setMaxThreads earlier and distributed
    /// query will not update it.
    if (!query_plan.getMaxThreads() || is_remote)
        query_plan.setMaxThreads(max_threads_execute_query);

    /// Aliases in table declaration.
    if (processing_stage == QueryProcessingStage::FetchColumns && alias_actions)
    {
        auto table_aliases = std::make_unique<ExpressionStep>(query_plan.getCurrentDataStream(), alias_actions);
        table_aliases->setStepDescription("Add table aliases");
        query_plan.addStep(std::move(table_aliases));
    }
}

void InterpreterSelectQuery::executeWhere(QueryPlan & query_plan, const ActionsDAGPtr & expression, bool remove_filter)
{
    auto where_step = std::make_unique<FilterStep>(
        query_plan.getCurrentDataStream(), expression, getSelectQuery().where()->getColumnName(), remove_filter);

    where_step->setStepDescription("WHERE");
    query_plan.addStep(std::move(where_step));
}

void InterpreterSelectQuery::initAggregatorParams(
    const Block & current_data_stream_header,
    AggregatorParamsPtr & params_ptr,
    const AggregateDescriptions & aggregates,
    bool overflow_row, const Settings & settings,
    size_t group_by_two_level_threshold, size_t group_by_two_level_threshold_bytes)
{
    auto & query = getSelectQuery();
    if (query.group_by_with_grouping_sets)
    {
        ColumnNumbers keys;
        ColumnNumbers all_keys;
        ColumnNumbersList keys_vector;
        std::unordered_set<size_t> keys_set;
        for (const auto & aggregation_keys : query_analyzer->aggregationKeysList())
        {
            keys.clear();
            for (const auto & key : aggregation_keys)
            {
                size_t key_name_pos = current_data_stream_header.getPositionByName(key.name);
                if (!keys_set.contains(key_name_pos))
                {
                    keys_set.insert(key_name_pos);
                    all_keys.push_back(key_name_pos);
                }
                keys.push_back(key_name_pos);
            }
            keys_vector.push_back(keys);
        }

        params_ptr = std::make_unique<Aggregator::Params>(
            current_data_stream_header,
            all_keys,
            keys_vector,
            aggregates,
            overflow_row,
            settings.max_rows_to_group_by,
            settings.group_by_overflow_mode,
            group_by_two_level_threshold,
            group_by_two_level_threshold_bytes,
            settings.max_bytes_before_external_group_by,
            settings.empty_result_for_aggregation_by_empty_set
                || (settings.empty_result_for_aggregation_by_constant_keys_on_empty_set && keys.empty()
                    && query_analyzer->hasConstAggregationKeys()),
            context->getTemporaryVolume(),
            settings.max_threads,
            settings.min_free_disk_space_for_temporary_data,
            settings.compile_aggregate_expressions,
            settings.min_count_to_compile_aggregate_expression);
    }
    else
    {
        ColumnNumbers keys;
        for (const auto & key : query_analyzer->aggregationKeys())
            keys.push_back(current_data_stream_header.getPositionByName(key.name));

        params_ptr = std::make_unique<Aggregator::Params>(
            current_data_stream_header,
            keys,
            aggregates,
            overflow_row,
            settings.max_rows_to_group_by,
            settings.group_by_overflow_mode,
            group_by_two_level_threshold,
            group_by_two_level_threshold_bytes,
            settings.max_bytes_before_external_group_by,
            settings.empty_result_for_aggregation_by_empty_set
                || (settings.empty_result_for_aggregation_by_constant_keys_on_empty_set && keys.empty()
                    && query_analyzer->hasConstAggregationKeys()),
            context->getTemporaryVolume(),
            settings.max_threads,
            settings.min_free_disk_space_for_temporary_data,
            settings.compile_aggregate_expressions,
            settings.min_count_to_compile_aggregate_expression);
    }
}

void InterpreterSelectQuery::executeAggregation(QueryPlan & query_plan, const ActionsDAGPtr & expression, bool overflow_row, bool final, InputOrderInfoPtr group_by_info)
{
    auto expression_before_aggregation = std::make_unique<ExpressionStep>(query_plan.getCurrentDataStream(), expression);
    expression_before_aggregation->setStepDescription("Before GROUP BY");
    query_plan.addStep(std::move(expression_before_aggregation));

    if (options.is_projection_query)
        return;

    const auto & header_before_aggregation = query_plan.getCurrentDataStream().header;

    AggregateDescriptions aggregates = query_analyzer->aggregates();
    for (auto & descr : aggregates)
        if (descr.arguments.empty())
            for (const auto & name : descr.argument_names)
                descr.arguments.push_back(header_before_aggregation.getPositionByName(name));

    const Settings & settings = context->getSettingsRef();

<<<<<<< HEAD
    AggregatorParamsPtr params_ptr;
    initAggregatorParams(header_before_aggregation, params_ptr, aggregates, overflow_row, settings,
                 settings.group_by_two_level_threshold, settings.group_by_two_level_threshold_bytes);
=======
    const auto stats_collecting_params = Aggregator::Params::StatsCollectingParams(
        query_ptr,
        settings.collect_hash_table_stats_during_aggregation,
        settings.max_entries_for_hash_table_stats,
        settings.max_size_to_preallocate_for_aggregation);

    Aggregator::Params params(
        header_before_aggregation,
        keys,
        aggregates,
        overflow_row,
        settings.max_rows_to_group_by,
        settings.group_by_overflow_mode,
        settings.group_by_two_level_threshold,
        settings.group_by_two_level_threshold_bytes,
        settings.max_bytes_before_external_group_by,
        settings.empty_result_for_aggregation_by_empty_set
            || (settings.empty_result_for_aggregation_by_constant_keys_on_empty_set && keys.empty()
                && query_analyzer->hasConstAggregationKeys()),
        context->getTemporaryVolume(),
        settings.max_threads,
        settings.min_free_disk_space_for_temporary_data,
        settings.compile_aggregate_expressions,
        settings.min_count_to_compile_aggregate_expression,
        Block{},
        stats_collecting_params);
>>>>>>> b36f8101

    SortDescription group_by_sort_description;

    if (group_by_info && settings.optimize_aggregation_in_order)
        group_by_sort_description = getSortDescriptionFromGroupBy(getSelectQuery());
    else
        group_by_info = nullptr;

    auto merge_threads = max_streams;
    auto temporary_data_merge_threads = settings.aggregation_memory_efficient_merge_threads
        ? static_cast<size_t>(settings.aggregation_memory_efficient_merge_threads)
        : static_cast<size_t>(settings.max_threads);

    bool storage_has_evenly_distributed_read = storage && storage->hasEvenlyDistributedRead();

    auto aggregating_step = std::make_unique<AggregatingStep>(
        query_plan.getCurrentDataStream(),
        *params_ptr,
        final,
        settings.max_block_size,
        settings.aggregation_in_order_max_block_bytes,
        merge_threads,
        temporary_data_merge_threads,
        storage_has_evenly_distributed_read,
        std::move(group_by_info),
        std::move(group_by_sort_description));
    query_plan.addStep(std::move(aggregating_step));
}

void InterpreterSelectQuery::executeMergeAggregated(QueryPlan & query_plan, bool overflow_row, bool final)
{
    /// If aggregate projection was chosen for table, avoid adding MergeAggregated.
    /// It is already added by storage (because of performance issues).
    /// TODO: We should probably add another one processing stage for storage?
    ///       WithMergeableStateAfterAggregation is not ok because, e.g., it skips sorting after aggregation.
    if (query_info.projection && query_info.projection->desc->type == ProjectionDescription::Type::Aggregate)
        return;

    executeMergeAggregatedImpl(
        query_plan,
        overflow_row,
        final,
        storage && storage->isRemote(),
        context->getSettingsRef(),
        query_analyzer->aggregationKeys(),
        query_analyzer->aggregates());
}


void InterpreterSelectQuery::executeHaving(QueryPlan & query_plan, const ActionsDAGPtr & expression, bool remove_filter)
{
    auto having_step
        = std::make_unique<FilterStep>(query_plan.getCurrentDataStream(), expression, getSelectQuery().having()->getColumnName(), remove_filter);

    having_step->setStepDescription("HAVING");
    query_plan.addStep(std::move(having_step));
}


void InterpreterSelectQuery::executeTotalsAndHaving(
    QueryPlan & query_plan, bool has_having, const ActionsDAGPtr & expression, bool remove_filter, bool overflow_row, bool final)
{
    const Settings & settings = context->getSettingsRef();

    auto totals_having_step = std::make_unique<TotalsHavingStep>(
        query_plan.getCurrentDataStream(),
        overflow_row,
        expression,
        has_having ? getSelectQuery().having()->getColumnName() : "",
        remove_filter,
        settings.totals_mode,
        settings.totals_auto_threshold,
        final);

    query_plan.addStep(std::move(totals_having_step));
}

void InterpreterSelectQuery::executeRollupOrCube(QueryPlan & query_plan, Modificator modificator)
{
    const auto & header_before_transform = query_plan.getCurrentDataStream().header;

    const Settings & settings = context->getSettingsRef();

    AggregatorParamsPtr params_ptr;
    initAggregatorParams(header_before_transform, params_ptr, query_analyzer->aggregates(), false, settings, 0, 0);
    auto transform_params = std::make_shared<AggregatingTransformParams>(*params_ptr, true);

    QueryPlanStepPtr step;
    if (modificator == Modificator::ROLLUP)
        step = std::make_unique<RollupStep>(query_plan.getCurrentDataStream(), std::move(transform_params));
    else if (modificator == Modificator::CUBE)
        step = std::make_unique<CubeStep>(query_plan.getCurrentDataStream(), std::move(transform_params));
    else
        step = std::make_unique<GroupingSetsStep>(query_plan.getCurrentDataStream(), std::move(transform_params));

    query_plan.addStep(std::move(step));
}

void InterpreterSelectQuery::executeExpression(QueryPlan & query_plan, const ActionsDAGPtr & expression, const std::string & description)
{
    if (!expression)
        return;

    auto expression_step = std::make_unique<ExpressionStep>(query_plan.getCurrentDataStream(), expression);

    expression_step->setStepDescription(description);
    query_plan.addStep(std::move(expression_step));
}

static bool windowDescriptionComparator(const WindowDescription * _left, const WindowDescription * _right)
{
    const auto & left = _left->full_sort_description;
    const auto & right = _right->full_sort_description;

    for (size_t i = 0; i < std::min(left.size(), right.size()); ++i)
    {
        if (left[i].column_name < right[i].column_name)
            return true;
        else if (left[i].column_name > right[i].column_name)
            return false;
        else if (left[i].direction < right[i].direction)
            return true;
        else if (left[i].direction > right[i].direction)
            return false;
        else if (left[i].nulls_direction < right[i].nulls_direction)
            return true;
        else if (left[i].nulls_direction > right[i].nulls_direction)
            return false;

        assert(left[i] == right[i]);
    }

    // Note that we check the length last, because we want to put together the
    // sort orders that have common prefix but different length.
    return left.size() > right.size();
}

static bool sortIsPrefix(const WindowDescription & _prefix,
    const WindowDescription & _full)
{
    const auto & prefix = _prefix.full_sort_description;
    const auto & full = _full.full_sort_description;

    if (prefix.size() > full.size())
        return false;

    for (size_t i = 0; i < prefix.size(); ++i)
    {
        if (full[i] != prefix[i])
            return false;
    }

    return true;
}

void InterpreterSelectQuery::executeWindow(QueryPlan & query_plan)
{
    // Try to sort windows in such an order that the window with the longest
    // sort description goes first, and all window that use its prefixes follow.
    std::vector<const WindowDescription *> windows_sorted;
    for (const auto & [_, w] : query_analyzer->windowDescriptions())
        windows_sorted.push_back(&w);

    ::sort(windows_sorted.begin(), windows_sorted.end(), windowDescriptionComparator);

    const Settings & settings = context->getSettingsRef();
    for (size_t i = 0; i < windows_sorted.size(); ++i)
    {
        const auto & w = *windows_sorted[i];

        // We don't need to sort again if the input from previous window already
        // has suitable sorting. Also don't create sort steps when there are no
        // columns to sort by, because the sort nodes are confused by this. It
        // happens in case of `over ()`.
        if (!w.full_sort_description.empty() && (i == 0 || !sortIsPrefix(w, *windows_sorted[i - 1])))
        {

            auto sorting_step = std::make_unique<SortingStep>(
                query_plan.getCurrentDataStream(),
                w.full_sort_description,
                settings.max_block_size,
                0 /* LIMIT */,
                SizeLimits(settings.max_rows_to_sort, settings.max_bytes_to_sort, settings.sort_overflow_mode),
                settings.max_bytes_before_remerge_sort,
                settings.remerge_sort_lowered_memory_bytes_ratio,
                settings.max_bytes_before_external_sort,
                context->getTemporaryVolume(),
                settings.min_free_disk_space_for_temporary_data);
            sorting_step->setStepDescription("Sorting for window '" + w.window_name + "'");
            query_plan.addStep(std::move(sorting_step));
        }

        auto window_step = std::make_unique<WindowStep>(query_plan.getCurrentDataStream(), w, w.window_functions);
        window_step->setStepDescription("Window step for window '" + w.window_name + "'");

        query_plan.addStep(std::move(window_step));
    }
}


void InterpreterSelectQuery::executeOrderOptimized(QueryPlan & query_plan, InputOrderInfoPtr input_sorting_info, UInt64 limit, SortDescription & output_order_descr)
{
    const Settings & settings = context->getSettingsRef();

    auto finish_sorting_step = std::make_unique<SortingStep>(
        query_plan.getCurrentDataStream(),
        input_sorting_info->order_key_prefix_descr,
        output_order_descr,
        settings.max_block_size,
        limit);

    query_plan.addStep(std::move(finish_sorting_step));
}

void InterpreterSelectQuery::executeOrder(QueryPlan & query_plan, InputOrderInfoPtr input_sorting_info)
{
    auto & query = getSelectQuery();
    SortDescription output_order_descr = getSortDescription(query, context);
    UInt64 limit = getLimitForSorting(query, context);

    if (input_sorting_info)
    {
        /* Case of sorting with optimization using sorting key.
         * We have several threads, each of them reads batch of parts in direct
         *  or reverse order of sorting key using one input stream per part
         *  and then merge them into one sorted stream.
         * At this stage we merge per-thread streams into one.
         */
        executeOrderOptimized(query_plan, input_sorting_info, limit, output_order_descr);
        return;
    }

    const Settings & settings = context->getSettingsRef();

    /// Merge the sorted blocks.
    auto sorting_step = std::make_unique<SortingStep>(
        query_plan.getCurrentDataStream(),
        output_order_descr,
        settings.max_block_size,
        limit,
        SizeLimits(settings.max_rows_to_sort, settings.max_bytes_to_sort, settings.sort_overflow_mode),
        settings.max_bytes_before_remerge_sort,
        settings.remerge_sort_lowered_memory_bytes_ratio,
        settings.max_bytes_before_external_sort,
        context->getTemporaryVolume(),
        settings.min_free_disk_space_for_temporary_data);

    sorting_step->setStepDescription("Sorting for ORDER BY");
    query_plan.addStep(std::move(sorting_step));
}


void InterpreterSelectQuery::executeMergeSorted(QueryPlan & query_plan, const std::string & description)
{
    auto & query = getSelectQuery();
    SortDescription order_descr = getSortDescription(query, context);
    UInt64 limit = getLimitForSorting(query, context);

    executeMergeSorted(query_plan, order_descr, limit, description);
}

void InterpreterSelectQuery::executeMergeSorted(QueryPlan & query_plan, const SortDescription & sort_description, UInt64 limit, const std::string & description)
{
    const Settings & settings = context->getSettingsRef();

    auto merging_sorted
        = std::make_unique<SortingStep>(query_plan.getCurrentDataStream(), sort_description, settings.max_block_size, limit);

    merging_sorted->setStepDescription("Merge sorted streams " + description);
    query_plan.addStep(std::move(merging_sorted));
}


void InterpreterSelectQuery::executeProjection(QueryPlan & query_plan, const ActionsDAGPtr & expression)
{
    auto projection_step = std::make_unique<ExpressionStep>(query_plan.getCurrentDataStream(), expression);
    projection_step->setStepDescription("Projection");
    query_plan.addStep(std::move(projection_step));
}


void InterpreterSelectQuery::executeDistinct(QueryPlan & query_plan, bool before_order, Names columns, bool pre_distinct)
{
    auto & query = getSelectQuery();
    if (query.distinct)
    {
        const Settings & settings = context->getSettingsRef();

        auto [limit_length, limit_offset] = getLimitLengthAndOffset(query, context);
        UInt64 limit_for_distinct = 0;

        /// If after this stage of DISTINCT ORDER BY is not executed,
        /// then you can get no more than limit_length + limit_offset of different rows.
        if ((!query.orderBy() || !before_order) && limit_length <= std::numeric_limits<UInt64>::max() - limit_offset)
            limit_for_distinct = limit_length + limit_offset;

        SizeLimits limits(settings.max_rows_in_distinct, settings.max_bytes_in_distinct, settings.distinct_overflow_mode);

        auto distinct_step
            = std::make_unique<DistinctStep>(query_plan.getCurrentDataStream(), limits, limit_for_distinct, columns, pre_distinct);

        if (pre_distinct)
            distinct_step->setStepDescription("Preliminary DISTINCT");

        query_plan.addStep(std::move(distinct_step));
    }
}


/// Preliminary LIMIT - is used in every source, if there are several sources, before they are combined.
void InterpreterSelectQuery::executePreLimit(QueryPlan & query_plan, bool do_not_skip_offset)
{
    auto & query = getSelectQuery();
    /// If there is LIMIT
    if (query.limitLength())
    {
        auto [limit_length, limit_offset] = getLimitLengthAndOffset(query, context);

        if (do_not_skip_offset)
        {
            if (limit_length > std::numeric_limits<UInt64>::max() - limit_offset)
                return;

            limit_length += limit_offset;
            limit_offset = 0;
        }

        auto limit = std::make_unique<LimitStep>(query_plan.getCurrentDataStream(), limit_length, limit_offset);
        if (do_not_skip_offset)
            limit->setStepDescription("preliminary LIMIT (with OFFSET)");
        else
            limit->setStepDescription("preliminary LIMIT (without OFFSET)");
        query_plan.addStep(std::move(limit));
    }
}


void InterpreterSelectQuery::executeLimitBy(QueryPlan & query_plan)
{
    auto & query = getSelectQuery();
    if (!query.limitByLength() || !query.limitBy())
        return;

    Names columns;
    for (const auto & elem : query.limitBy()->children)
        columns.emplace_back(elem->getColumnName());

    UInt64 length = getLimitUIntValue(query.limitByLength(), context, "LIMIT");
    UInt64 offset = (query.limitByOffset() ? getLimitUIntValue(query.limitByOffset(), context, "OFFSET") : 0);

    auto limit_by = std::make_unique<LimitByStep>(query_plan.getCurrentDataStream(), length, offset, columns);
    query_plan.addStep(std::move(limit_by));
}

void InterpreterSelectQuery::executeWithFill(QueryPlan & query_plan)
{
    auto & query = getSelectQuery();
    if (query.orderBy())
    {
        SortDescription order_descr = getSortDescription(query, context);
        SortDescription fill_descr;
        for (auto & desc : order_descr)
        {
            if (desc.with_fill)
                fill_descr.push_back(desc);
        }

        if (fill_descr.empty())
            return;

        InterpolateDescriptionPtr interpolate_descr =
            getInterpolateDescription(query, source_header, result_header, syntax_analyzer_result->aliases, context);
        auto filling_step = std::make_unique<FillingStep>(query_plan.getCurrentDataStream(), std::move(fill_descr), interpolate_descr);
        query_plan.addStep(std::move(filling_step));
    }
}


void InterpreterSelectQuery::executeLimit(QueryPlan & query_plan)
{
    auto & query = getSelectQuery();
    /// If there is LIMIT
    if (query.limitLength())
    {
        /** Rare case:
          *  if there is no WITH TOTALS and there is a subquery in FROM, and there is WITH TOTALS on one of the levels,
          *  then when using LIMIT, you should read the data to the end, rather than cancel the query earlier,
          *  because if you cancel the query, we will not get `totals` data from the remote server.
          *
          * Another case:
          *  if there is WITH TOTALS and there is no ORDER BY, then read the data to the end,
          *  otherwise TOTALS is counted according to incomplete data.
          */
        bool always_read_till_end = false;

        if (query.group_by_with_totals && !query.orderBy())
            always_read_till_end = true;

        if (!query.group_by_with_totals && hasWithTotalsInAnySubqueryInFromClause(query))
            always_read_till_end = true;

        UInt64 limit_length;
        UInt64 limit_offset;
        std::tie(limit_length, limit_offset) = getLimitLengthAndOffset(query, context);

        SortDescription order_descr;
        if (query.limit_with_ties)
        {
            if (!query.orderBy())
                throw Exception("LIMIT WITH TIES without ORDER BY", ErrorCodes::LOGICAL_ERROR);
            order_descr = getSortDescription(query, context);
        }

        auto limit = std::make_unique<LimitStep>(
                query_plan.getCurrentDataStream(),
                limit_length, limit_offset, always_read_till_end, query.limit_with_ties, order_descr);

        if (query.limit_with_ties)
            limit->setStepDescription("LIMIT WITH TIES");

        query_plan.addStep(std::move(limit));
    }
}


void InterpreterSelectQuery::executeOffset(QueryPlan & query_plan)
{
    auto & query = getSelectQuery();
    /// If there is not a LIMIT but an offset
    if (!query.limitLength() && query.limitOffset())
    {
        UInt64 limit_length;
        UInt64 limit_offset;
        std::tie(limit_length, limit_offset) = getLimitLengthAndOffset(query, context);

        auto offsets_step = std::make_unique<OffsetStep>(query_plan.getCurrentDataStream(), limit_offset);
        query_plan.addStep(std::move(offsets_step));
    }
}

void InterpreterSelectQuery::executeExtremes(QueryPlan & query_plan)
{
    if (!context->getSettingsRef().extremes)
        return;

    auto extremes_step = std::make_unique<ExtremesStep>(query_plan.getCurrentDataStream());
    query_plan.addStep(std::move(extremes_step));
}

void InterpreterSelectQuery::executeSubqueriesInSetsAndJoins(QueryPlan & query_plan, SubqueriesForSets & subqueries_for_sets)
{
    // const auto & input_order_info = query_info.input_order_info
    //     ? query_info.input_order_info
    //     : (query_info.projection ? query_info.projection->input_order_info : nullptr);
    // if (input_order_info)
    //     executeMergeSorted(query_plan, input_order_info->order_key_prefix_descr, 0, "before creating sets for subqueries and joins");

    const Settings & settings = context->getSettingsRef();

    SizeLimits limits(settings.max_rows_to_transfer, settings.max_bytes_to_transfer, settings.transfer_overflow_mode);
    addCreatingSetsStep(query_plan, std::move(subqueries_for_sets), limits, context);
}


void InterpreterSelectQuery::ignoreWithTotals()
{
    getSelectQuery().group_by_with_totals = false;
}


void InterpreterSelectQuery::initSettings()
{
    auto & query = getSelectQuery();
    if (query.settings())
        InterpreterSetQuery(query.settings(), context).executeForCurrentContext();

    auto & client_info = context->getClientInfo();
    auto min_major = DBMS_MIN_MAJOR_VERSION_WITH_CURRENT_AGGREGATION_VARIANT_SELECTION_METHOD;
    auto min_minor = DBMS_MIN_MINOR_VERSION_WITH_CURRENT_AGGREGATION_VARIANT_SELECTION_METHOD;

    if (client_info.query_kind == ClientInfo::QueryKind::SECONDARY_QUERY &&
        std::forward_as_tuple(client_info.connection_client_version_major, client_info.connection_client_version_minor) < std::forward_as_tuple(min_major, min_minor))
    {
        /// Disable two-level aggregation due to version incompatibility.
        context->setSetting("group_by_two_level_threshold", Field(0));
        context->setSetting("group_by_two_level_threshold_bytes", Field(0));

    }
}

}<|MERGE_RESOLUTION|>--- conflicted
+++ resolved
@@ -2160,6 +2160,12 @@
     size_t group_by_two_level_threshold, size_t group_by_two_level_threshold_bytes)
 {
     auto & query = getSelectQuery();
+    const auto stats_collecting_params = Aggregator::Params::StatsCollectingParams(
+        query_ptr,
+        settings.collect_hash_table_stats_during_aggregation,
+        settings.max_entries_for_hash_table_stats,
+        settings.max_size_to_preallocate_for_aggregation);
+
     if (query.group_by_with_grouping_sets)
     {
         ColumnNumbers keys;
@@ -2200,7 +2206,9 @@
             settings.max_threads,
             settings.min_free_disk_space_for_temporary_data,
             settings.compile_aggregate_expressions,
-            settings.min_count_to_compile_aggregate_expression);
+            settings.min_count_to_compile_aggregate_expression,
+            Block{},
+            stats_collecting_params);
     }
     else
     {
@@ -2225,7 +2233,9 @@
             settings.max_threads,
             settings.min_free_disk_space_for_temporary_data,
             settings.compile_aggregate_expressions,
-            settings.min_count_to_compile_aggregate_expression);
+            settings.min_count_to_compile_aggregate_expression,
+            Block{},
+            stats_collecting_params);
     }
 }
 
@@ -2248,38 +2258,9 @@
 
     const Settings & settings = context->getSettingsRef();
 
-<<<<<<< HEAD
     AggregatorParamsPtr params_ptr;
     initAggregatorParams(header_before_aggregation, params_ptr, aggregates, overflow_row, settings,
                  settings.group_by_two_level_threshold, settings.group_by_two_level_threshold_bytes);
-=======
-    const auto stats_collecting_params = Aggregator::Params::StatsCollectingParams(
-        query_ptr,
-        settings.collect_hash_table_stats_during_aggregation,
-        settings.max_entries_for_hash_table_stats,
-        settings.max_size_to_preallocate_for_aggregation);
-
-    Aggregator::Params params(
-        header_before_aggregation,
-        keys,
-        aggregates,
-        overflow_row,
-        settings.max_rows_to_group_by,
-        settings.group_by_overflow_mode,
-        settings.group_by_two_level_threshold,
-        settings.group_by_two_level_threshold_bytes,
-        settings.max_bytes_before_external_group_by,
-        settings.empty_result_for_aggregation_by_empty_set
-            || (settings.empty_result_for_aggregation_by_constant_keys_on_empty_set && keys.empty()
-                && query_analyzer->hasConstAggregationKeys()),
-        context->getTemporaryVolume(),
-        settings.max_threads,
-        settings.min_free_disk_space_for_temporary_data,
-        settings.compile_aggregate_expressions,
-        settings.min_count_to_compile_aggregate_expression,
-        Block{},
-        stats_collecting_params);
->>>>>>> b36f8101
 
     SortDescription group_by_sort_description;
 
