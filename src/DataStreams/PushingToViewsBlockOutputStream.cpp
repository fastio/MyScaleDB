--- conflicted
+++ resolved
@@ -104,15 +104,10 @@
             BlockIO io = interpreter.execute();
             out = io.out;
         }
-        else if (dynamic_cast<const StorageLiveView *>(dependent_table.get()))
-<<<<<<< HEAD
-            out = std::make_shared<PushingToViewsBlockOutputStream>(dependent_table, *insert_context, ASTPtr(), true);
-        else if (dynamic_cast<const StorageWindowView *>(dependent_table.get()))
-            out = std::make_shared<PushingToViewsBlockOutputStream>(dependent_table, *insert_context, ASTPtr(), true);
-=======
+        else if (
+            dynamic_cast<const StorageLiveView *>(dependent_table.get()) || dynamic_cast<const StorageWindowView *>(dependent_table.get()))
             out = std::make_shared<PushingToViewsBlockOutputStream>(
                 dependent_table, dependent_metadata_snapshot, *insert_context, ASTPtr(), true);
->>>>>>> f4689722
         else
             out = std::make_shared<PushingToViewsBlockOutputStream>(
                 dependent_table, dependent_metadata_snapshot, *insert_context, ASTPtr());
