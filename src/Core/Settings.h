--- conflicted
+++ resolved
@@ -511,12 +511,9 @@
     M(Bool, local_filesystem_read_prefetch, false, "Should use prefetching when reading data from local filesystem.", 0) \
     M(Bool, remote_filesystem_read_prefetch, true, "Should use prefetching when reading data from remote filesystem.", 0) \
     M(Int64, read_priority, 0, "Priority to read data from local filesystem. Only supported for 'pread_threadpool' method.", 0) \
-<<<<<<< HEAD
-    M(UInt64, remote_read_min_bytes_for_seek, DBMS_DEFAULT_BUFFER_SIZE, "Min bytes required for remote read ( url, s3 ) to do seek, instead for read with ignore", 0) \
-=======
     M(UInt64, merge_tree_min_rows_for_concurrent_read_for_remote_filesystem, (20 * 8192), "If at least as many lines are read from one file, the reading can be parallelized, when reading from remote filesystem.", 0) \
     M(UInt64, merge_tree_min_bytes_for_concurrent_read_for_remote_filesystem, (24 * 10 * 1024 * 1024), "If at least as many bytes are read from one file, the reading can be parallelized, when reading from remote filesystem.", 0) \
->>>>>>> 59c8ed9b
+    M(UInt64, remote_read_min_bytes_for_seek, DBMS_DEFAULT_BUFFER_SIZE, "Min bytes required for remote read ( url, s3 ) to do seek, instead for read with ignore", 0) \
     \
     M(UInt64, async_insert_threads, 16, "Maximum number of threads to actually parse and insert data in background. Zero means asynchronous mode is disabled", 0) \
     M(Bool, async_insert, false, "If true, data from INSERT query is stored in queue and later flushed to table in background. Makes sense only for inserts via HTTP protocol. If wait_for_async_insert is false, INSERT query is processed almost instantly, otherwise client will wait until data will be flushed to table", 0) \
