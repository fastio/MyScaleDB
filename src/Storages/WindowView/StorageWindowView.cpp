#include <numeric>
#include <regex>

#include <DataTypes/DataTypeDateTime.h>
#include <DataTypes/DataTypesNumber.h>
#include <DataTypes/DataTypeTuple.h>
#include <Functions/FunctionFactory.h>
#include <Functions/FunctionsTimeWindow.h>
#include <Interpreters/AddDefaultDatabaseVisitor.h>
#include <Interpreters/Context.h>
#include <Interpreters/InDepthNodeVisitor.h>
#include <Interpreters/InterpreterAlterQuery.h>
#include <Interpreters/InterpreterCreateQuery.h>
#include <Interpreters/InterpreterInsertQuery.h>
#include <Interpreters/InterpreterDropQuery.h>
#include <Interpreters/ProcessList.h>
#include <Interpreters/QueryAliasesVisitor.h>
#include <Interpreters/QueryNormalizer.h>
#include <Interpreters/getTableExpressions.h>
#include <Interpreters/getHeaderForProcessingStage.h>
#include <Parsers/ASTAlterQuery.h>
#include <Parsers/ASTAsterisk.h>
#include <Parsers/ASTCreateQuery.h>
#include <Parsers/ASTDropQuery.h>
#include <Parsers/ASTIdentifier.h>
#include <Parsers/ASTLiteral.h>
#include <Parsers/ASTOrderByElement.h>
#include <Parsers/ASTSelectQuery.h>
#include <Parsers/ASTTablesInSelectQuery.h>
#include <Parsers/ASTColumnDeclaration.h>
#include <Parsers/ASTWatchQuery.h>
#include <Parsers/parseQuery.h>
#include <Parsers/formatAST.h>
#include <Processors/Executors/CompletedPipelineExecutor.h>
#include <Processors/Sources/BlocksSource.h>
#include <Processors/Sources/SourceFromSingleChunk.h>
#include <Processors/Executors/PullingAsyncPipelineExecutor.h>
#include <Processors/Transforms/ExpressionTransform.h>
#include <Processors/Transforms/FilterTransform.h>
#include <Processors/Transforms/WatermarkTransform.h>
#include <Processors/Transforms/SquashingChunksTransform.h>
#include <Processors/Transforms/MaterializingTransform.h>
#include <Processors/QueryPlan/QueryPlan.h>
#include <Processors/QueryPlan/SettingQuotaAndLimitsStep.h>
#include <Processors/QueryPlan/BuildQueryPipelineSettings.h>
#include <Processors/QueryPlan/ExpressionStep.h>
#include <Processors/QueryPlan/Optimizations/QueryPlanOptimizationSettings.h>
#include <Processors/Executors/PipelineExecutor.h>
#include <Processors/Sinks/EmptySink.h>
#include <Storages/AlterCommands.h>
#include <Storages/StorageFactory.h>
#include <Common/typeid_cast.h>
#include <Common/ProfileEvents.h>
#include <base/sleep.h>
#include <Common/logger_useful.h>

#include <Storages/LiveView/StorageBlocks.h>

#include <Storages/WindowView/StorageWindowView.h>
#include <Storages/WindowView/WindowViewSource.h>

#include <QueryPipeline/printPipeline.h>

namespace DB
{
namespace ErrorCodes
{
    extern const int ARGUMENT_OUT_OF_BOUND;
    extern const int BAD_ARGUMENTS;
    extern const int SYNTAX_ERROR;
    extern const int ILLEGAL_COLUMN;
    extern const int ILLEGAL_TYPE_OF_ARGUMENT;
    extern const int INCORRECT_QUERY;
    extern const int LOGICAL_ERROR;
    extern const int QUERY_IS_NOT_SUPPORTED_IN_WINDOW_VIEW;
    extern const int SUPPORT_IS_DISABLED;
    extern const int TABLE_WAS_NOT_DROPPED;
    extern const int NOT_IMPLEMENTED;
}

namespace
{
    /// Fetch all window info and replace tumble or hop node names with windowID
    struct FetchQueryInfoMatcher
    {
        using Visitor = InDepthNodeVisitor<FetchQueryInfoMatcher, true>;
        using TypeToVisit = ASTFunction;

        struct Data
        {
            ASTPtr window_function;
            String window_id_name;
            String window_id_alias;
            String serialized_window_function;
            String timestamp_column_name;
            bool is_tumble = false;
            bool is_hop = false;
        };

        static bool needChildVisit(ASTPtr &, const ASTPtr &) { return true; }

        static void visit(ASTPtr & ast, Data & data)
        {
            if (auto * t = ast->as<ASTFunction>())
            {
                if (t->name == "tumble" || t->name == "hop")
                {
                    data.is_tumble = t->name == "tumble";
                    data.is_hop = t->name == "hop";
                    auto temp_node = t->clone();
                    temp_node->setAlias("");
                    if (!data.window_function)
                    {
                        data.serialized_window_function = serializeAST(*temp_node);
                        t->name = "windowID";
                        data.window_id_name = t->getColumnName();
                        data.window_id_alias = t->alias;
                        data.window_function = t->clone();
                        data.window_function->setAlias("");
                        data.timestamp_column_name = t->arguments->children[0]->getColumnName();
                    }
                    else
                    {
                        if (serializeAST(*temp_node) != data.serialized_window_function)
                            throw Exception("WINDOW VIEW only support ONE TIME WINDOW FUNCTION", ErrorCodes::QUERY_IS_NOT_SUPPORTED_IN_WINDOW_VIEW);
                        t->name = "windowID";
                    }
                }
            }
        }
    };

    /// Replace windowID node name with either tumble or hop
    struct ReplaceWindowIdMatcher
    {
    public:
        using Visitor = InDepthNodeVisitor<ReplaceWindowIdMatcher, true>;
        struct Data
        {
            String window_name;
        };

        static bool needChildVisit(ASTPtr &, const ASTPtr &) { return true; }

        static void visit(ASTPtr & ast, Data & data)
        {
            if (auto * t = ast->as<ASTFunction>())
            {
                if (t->name == "windowID")
                    t->name = data.window_name;
            }
        }
    };

    /// GROUP BY tumble(now(), INTERVAL '5' SECOND)
    /// will become
    /// GROUP BY tumble(____timestamp, INTERVAL '5' SECOND)
    struct ReplaceFunctionNowData
    {
        using TypeToVisit = ASTFunction;

        bool is_time_column_func_now = false;
        String window_id_name;
        String now_timezone;

        void visit(ASTFunction & node, ASTPtr & node_ptr)
        {
            if (node.name == "windowID" || node.name == "tumble" || node.name == "hop")
            {
                if (const auto * t = node.arguments->children[0]->as<ASTFunction>();
                    t && t->name == "now")
                {
                    if (!t->children.empty())
                    {
                        const auto & children = t->children[0]->as<ASTExpressionList>()->children;
                        if (!children.empty())
                        {
                            const auto * timezone_ast = children[0]->as<ASTLiteral>();
                            if (timezone_ast)
                                now_timezone = timezone_ast->value.safeGet<String>();
                        }
                    }
                    is_time_column_func_now = true;
                    node_ptr->children[0]->children[0] = std::make_shared<ASTIdentifier>("____timestamp");
                    window_id_name = node.getColumnName();
                }
            }
        }
    };

    using ReplaceFunctionNowVisitor = InDepthNodeVisitor<OneTypeMatcher<ReplaceFunctionNowData>, true>;

    struct ReplaceFunctionWindowMatcher
    {
        using Visitor = InDepthNodeVisitor<ReplaceFunctionWindowMatcher, true>;

        struct Data{};

        static bool needChildVisit(ASTPtr &, const ASTPtr &) { return true; }

        static void visit(ASTPtr & ast, Data &)
        {
            if (auto * t = ast->as<ASTFunction>())
            {
                if (t->name == "hop" || t->name == "tumble")
                    t->name = "windowID";
            }
        }
    };

    class ToIdentifierMatcher
    {
    public:
        using Visitor = InDepthNodeVisitor<ToIdentifierMatcher, true>;

        struct Data
        {
            String window_id_name;
            String window_id_alias;
        };

        static bool needChildVisit(ASTPtr &, const ASTPtr &) { return true; }

        static void visit(ASTPtr & ast, Data & data)
        {
            if (const auto * t = ast->as<ASTFunction>())
                visit(*t, ast, data);
            if (const auto * t = ast->as<ASTIdentifier>())
                visit(*t, ast, data);
        }

    private:
        static void visit(const ASTFunction & node, ASTPtr & node_ptr, Data &)
        {
            if (node.name == "tuple")
            {
                /// tuple(windowID(timestamp, toIntervalSecond('5')))
                return;
            }
            else
            {
                /// windowID(timestamp, toIntervalSecond('5')) -> identifier.
                /// and other...
                node_ptr = std::make_shared<ASTIdentifier>(node.getColumnName());
            }
        }

        static void visit(const ASTIdentifier & node, ASTPtr & node_ptr, Data & data)
        {
            if (node.getColumnName() == data.window_id_alias)
            {
                if (auto identifier = std::dynamic_pointer_cast<ASTIdentifier>(node_ptr))
                    identifier->setShortName(data.window_id_name);
            }
        }
    };

    struct DropTableIdentifierMatcher
    {
        using Visitor = InDepthNodeVisitor<DropTableIdentifierMatcher, true>;

        struct Data{};

        static bool needChildVisit(ASTPtr &, const ASTPtr &) { return true; }

        static void visit(ASTPtr & ast, Data &)
        {
            if (auto * t = ast->as<ASTIdentifier>())
            {
                ast = std::make_shared<ASTIdentifier>(t->shortName());
            }
        }
    };

    IntervalKind strToIntervalKind(const String& interval_str)
    {
        if (interval_str == "Nanosecond")
            return IntervalKind::Nanosecond;
        else if (interval_str == "Microsecond")
            return IntervalKind::Microsecond;
        else if (interval_str == "Millisecond")
            return IntervalKind::Millisecond;
        else if (interval_str == "Second")
            return IntervalKind::Second;
        else if (interval_str == "Minute")
            return IntervalKind::Minute;
        else if (interval_str == "Hour")
            return IntervalKind::Hour;
        else if (interval_str == "Day")
            return IntervalKind::Day;
        else if (interval_str == "Week")
            return IntervalKind::Week;
        else if (interval_str == "Month")
            return IntervalKind::Month;
        else if (interval_str == "Quarter")
            return IntervalKind::Quarter;
        else if (interval_str == "Year")
            return IntervalKind::Year;
        __builtin_unreachable();
    }

    void extractWindowArgument(const ASTPtr & ast, IntervalKind::Kind & kind, Int64 & num_units, String err_msg)
    {
        const auto * arg = ast->as<ASTFunction>();
        if (!arg || !startsWith(arg->name, "toInterval"))
            throw Exception(err_msg, ErrorCodes::ILLEGAL_TYPE_OF_ARGUMENT);

        kind = strToIntervalKind(arg->name.substr(10));
        const auto * interval_unit = arg->children.front()->children.front()->as<ASTLiteral>();
        if (!interval_unit
            || (interval_unit->value.getType() != Field::Types::String
                && interval_unit->value.getType() != Field::Types::UInt64))
            throw Exception("Interval argument must be integer", ErrorCodes::BAD_ARGUMENTS);

        if (interval_unit->value.getType() == Field::Types::String)
            num_units = parse<Int64>(interval_unit->value.safeGet<String>());
        else
            num_units = interval_unit->value.safeGet<UInt64>();

        if (num_units <= 0)
            throw Exception("Value for Interval argument must be positive.", ErrorCodes::ARGUMENT_OUT_OF_BOUND);
    }

    UInt32 addTime(UInt32 time_sec, IntervalKind::Kind kind, Int64 num_units, const DateLUTImpl & time_zone)
    {
        switch (kind)
        {
            case IntervalKind::Nanosecond:
            case IntervalKind::Microsecond:
            case IntervalKind::Millisecond:
                throw Exception("Fractional seconds are not supported by windows yet", ErrorCodes::SYNTAX_ERROR);
#define CASE_WINDOW_KIND(KIND) \
    case IntervalKind::KIND: { \
        return AddTime<IntervalKind::KIND>::execute(time_sec, num_units, time_zone); \
    }
            CASE_WINDOW_KIND(Second)
            CASE_WINDOW_KIND(Minute)
            CASE_WINDOW_KIND(Hour)
            CASE_WINDOW_KIND(Day)
            CASE_WINDOW_KIND(Week)
            CASE_WINDOW_KIND(Month)
            CASE_WINDOW_KIND(Quarter)
            CASE_WINDOW_KIND(Year)
#undef CASE_WINDOW_KIND
        }
        __builtin_unreachable();
    }

    class AddingAggregatedChunkInfoTransform : public ISimpleTransform
    {
    public:
        explicit AddingAggregatedChunkInfoTransform(Block header) : ISimpleTransform(header, header, false) { }

        void transform(Chunk & chunk) override { chunk.setChunkInfo(std::make_shared<AggregatedChunkInfo>()); }

        String getName() const override { return "AddingAggregatedChunkInfoTransform"; }
    };
}

static void extractDependentTable(ContextPtr context, ASTPtr & query, String & select_database_name, String & select_table_name)
{
    ASTSelectQuery & select_query = typeid_cast<ASTSelectQuery &>(*query);

    auto db_and_table = getDatabaseAndTable(select_query, 0);
    ASTPtr subquery = extractTableExpression(select_query, 0);

    if (!db_and_table && !subquery)
        return;

    if (db_and_table)
    {
        select_table_name = db_and_table->table;

        if (db_and_table->database.empty())
        {
            db_and_table->database = select_database_name;
            AddDefaultDatabaseVisitor visitor(context, select_database_name);
            visitor.visit(select_query);
        }
        else
            select_database_name = db_and_table->database;
    }
    else if (auto * ast_select = subquery->as<ASTSelectWithUnionQuery>())
    {
        if (ast_select->list_of_selects->children.size() != 1)
            throw Exception("UNION is not supported for WINDOW VIEW", ErrorCodes::QUERY_IS_NOT_SUPPORTED_IN_WINDOW_VIEW);

        auto & inner_select_query = ast_select->list_of_selects->children.at(0);

        extractDependentTable(context, inner_select_query, select_database_name, select_table_name);
    }
    else
        throw Exception(
            "Logical error while creating StorageWindowView."
            " Could not retrieve table name from select query.",
            DB::ErrorCodes::LOGICAL_ERROR);
}

UInt32 StorageWindowView::getCleanupBound()
{
    if (max_fired_watermark == 0)
        return 0;
    if (is_proctime)
        return max_fired_watermark;
    else
    {
        auto w_bound = max_fired_watermark;
        if (allowed_lateness)
            w_bound = addTime(w_bound, lateness_kind, -lateness_num_units, *time_zone);
        return getWindowLowerBound(w_bound);
    }
}

ASTPtr StorageWindowView::getCleanupQuery()
{
    ASTPtr function_less;
    function_less= makeASTFunction(
        "less",
        std::make_shared<ASTIdentifier>(window_id_name),
        std::make_shared<ASTLiteral>(getCleanupBound()));

    auto alter_query = std::make_shared<ASTAlterQuery>();
    alter_query->setDatabase(inner_table_id.database_name);
    alter_query->setTable(inner_table_id.table_name);
    alter_query->uuid = inner_table_id.uuid;
    alter_query->set(alter_query->command_list, std::make_shared<ASTExpressionList>());
    alter_query->alter_object = ASTAlterQuery::AlterObjectType::TABLE;

    auto alter_command = std::make_shared<ASTAlterCommand>();
    alter_command->type = ASTAlterCommand::DELETE;
    alter_command->predicate = function_less;
    alter_command->children.push_back(alter_command->predicate);
    alter_query->command_list->children.push_back(alter_command);
    return alter_query;
}

void StorageWindowView::truncate(const ASTPtr &, const StorageMetadataPtr &, ContextPtr local_context, TableExclusiveLockHolder &)
{
    InterpreterDropQuery::executeDropQuery(ASTDropQuery::Kind::Truncate, getContext(), local_context, inner_table_id, true);
}

bool StorageWindowView::optimize(
    const ASTPtr & query,
    const StorageMetadataPtr & /*metadata_snapshot*/,
    const ASTPtr & partition,
    bool final,
    bool deduplicate,
    const Names & deduplicate_by_columns,
    ContextPtr local_context)
{
    auto storage_ptr = getInnerTable();
    auto metadata_snapshot = storage_ptr->getInMemoryMetadataPtr();
    return getInnerTable()->optimize(query, metadata_snapshot, partition, final, deduplicate, deduplicate_by_columns, local_context);
}

void StorageWindowView::alter(
    const AlterCommands & params,
    ContextPtr local_context,
    AlterLockHolder &)
{
    auto table_id = getStorageID();
    StorageInMemoryMetadata new_metadata = getInMemoryMetadata();
    StorageInMemoryMetadata old_metadata = getInMemoryMetadata();
    params.apply(new_metadata, local_context);

    const auto & new_select = new_metadata.select;
    const auto & new_select_query = new_metadata.select.inner_query;

    auto old_inner_table_id = inner_table_id;

    modifying_query = true;
    shutdown();

    auto inner_query = initInnerQuery(new_select_query->as<ASTSelectQuery &>(), local_context);

    dropInnerTableIfAny(true, local_context);

    /// create inner table
    std::exchange(has_inner_table, true);
    auto create_context = Context::createCopy(local_context);
    auto inner_create_query = getInnerTableCreateQuery(inner_query, inner_table_id);
    InterpreterCreateQuery create_interpreter(inner_create_query, create_context);
    create_interpreter.setInternal(true);
    create_interpreter.execute();

    DatabaseCatalog::instance().addDependency(select_table_id, table_id);
    DatabaseCatalog::instance().updateDependency(old_inner_table_id, table_id, inner_table_id, table_id);

    shutdown_called = false;

    clean_cache_task = getContext()->getSchedulePool().createTask(getStorageID().getFullTableName(), [this] { threadFuncCleanup(); });
    fire_task = getContext()->getSchedulePool().createTask(
        getStorageID().getFullTableName(), [this] { is_proctime ? threadFuncFireProc() : threadFuncFireEvent(); });
    clean_cache_task->deactivate();
    fire_task->deactivate();

    new_metadata.setSelectQuery(new_select);

    DatabaseCatalog::instance().getDatabase(table_id.database_name)->alterTable(local_context, table_id, new_metadata);
    setInMemoryMetadata(new_metadata);

    startup();
    modifying_query = false;
}

void StorageWindowView::checkAlterIsPossible(const AlterCommands & commands, ContextPtr /*local_context*/) const
{
    for (const auto & command : commands)
    {
        if (!command.isCommentAlter() && command.type != AlterCommand::MODIFY_QUERY)
            throw Exception(ErrorCodes::NOT_IMPLEMENTED, "Alter of type '{}' is not supported by storage {}", command.type, getName());
    }
}

void StorageWindowView::alter(
    const AlterCommands & params,
    ContextPtr local_context,
    AlterLockHolder &)
{
    auto table_id = getStorageID();
    StorageInMemoryMetadata new_metadata = getInMemoryMetadata();
    StorageInMemoryMetadata old_metadata = getInMemoryMetadata();
    params.apply(new_metadata, local_context);

    const auto & new_select = new_metadata.select;
    const auto & new_select_query = new_metadata.select.inner_query;

    auto old_inner_table_id = inner_table_id;

    modifying_query = true;
    SCOPE_EXIT({
        modifying_query = false;
    });
    shutdown();

    auto inner_query = initInnerQuery(new_select_query->as<ASTSelectQuery &>(), local_context);

    dropInnerTableIfAny(true, local_context);

    /// create inner table
    std::exchange(has_inner_table, true);
    auto create_context = Context::createCopy(local_context);
    auto inner_create_query = getInnerTableCreateQuery(inner_query, inner_table_id);
    InterpreterCreateQuery create_interpreter(inner_create_query, create_context);
    create_interpreter.setInternal(true);
    create_interpreter.execute();

    DatabaseCatalog::instance().addDependency(select_table_id, table_id);
    DatabaseCatalog::instance().updateDependency(old_inner_table_id, table_id, inner_table_id, table_id);

    shutdown_called = false;

    clean_cache_task = getContext()->getSchedulePool().createTask(getStorageID().getFullTableName(), [this] { threadFuncCleanup(); });
    fire_task = getContext()->getSchedulePool().createTask(
        getStorageID().getFullTableName(), [this] { is_proctime ? threadFuncFireProc() : threadFuncFireEvent(); });
    clean_cache_task->deactivate();
    fire_task->deactivate();

    new_metadata.setSelectQuery(new_select);

    DatabaseCatalog::instance().getDatabase(table_id.database_name)->alterTable(local_context, table_id, new_metadata);
    setInMemoryMetadata(new_metadata);

    startup();
    modifying_query = false;
}

void StorageWindowView::checkAlterIsPossible(const AlterCommands & commands, ContextPtr /*local_context*/) const
{
    for (const auto & command : commands)
    {
        if (!command.isCommentAlter() && command.type != AlterCommand::MODIFY_QUERY)
            throw Exception(ErrorCodes::NOT_IMPLEMENTED, "Alter of type '{}' is not supported by storage {}", command.type, getName());
    }
}

std::pair<BlocksPtr, Block> StorageWindowView::getNewBlocks(UInt32 watermark)
{
    UInt32 w_start = addTime(watermark, window_kind, -window_num_units, *time_zone);

    InterpreterSelectQuery fetch(
        getFetchColumnQuery(w_start, watermark),
        getContext(),
        getInnerTable(),
        nullptr,
        SelectQueryOptions(QueryProcessingStage::FetchColumns));

    auto builder = fetch.buildQueryPipeline();

    /// Adding window column
    DataTypes window_column_type{std::make_shared<DataTypeDateTime>(), std::make_shared<DataTypeDateTime>()};
    ColumnWithTypeAndName column;
    column.name = window_column_name;
    column.type = std::make_shared<DataTypeTuple>(std::move(window_column_type));
    column.column = column.type->createColumnConst(0, Tuple{w_start, watermark});
    auto adding_column_dag = ActionsDAG::makeAddingColumnActions(std::move(column));
    auto adding_column_actions
        = std::make_shared<ExpressionActions>(std::move(adding_column_dag), ExpressionActionsSettings::fromContext(getContext()));
    builder.addSimpleTransform([&](const Block & header)
    {
        return std::make_shared<ExpressionTransform>(header, adding_column_actions);
    });

    /// Removing window id column
    auto new_header = builder.getHeader();
    new_header.erase(window_id_name);
    auto convert_actions_dag = ActionsDAG::makeConvertingActions(
        builder.getHeader().getColumnsWithTypeAndName(),
        new_header.getColumnsWithTypeAndName(),
        ActionsDAG::MatchColumnsMode::Name);
    auto actions = std::make_shared<ExpressionActions>(
        convert_actions_dag, ExpressionActionsSettings::fromContext(getContext(), CompileExpressions::yes));
    builder.addSimpleTransform([&](const Block & stream_header)
    {
        return std::make_shared<ExpressionTransform>(stream_header, actions);
    });

    builder.addSimpleTransform([&](const Block & header)
    {
        return std::make_shared<AddingAggregatedChunkInfoTransform>(header);
    });

    Pipes pipes;
    auto pipe = QueryPipelineBuilder::getPipe(std::move(builder));
    pipes.emplace_back(std::move(pipe));

    auto creator = [&](const StorageID & blocks_id_global)
    {
        auto source_table_metadata = getSourceTable()->getInMemoryMetadataPtr();
        auto required_columns = source_table_metadata->getColumns();
        required_columns.add(ColumnDescription("____timestamp", std::make_shared<DataTypeDateTime>()));
        return StorageBlocks::createStorage(blocks_id_global, required_columns, std::move(pipes), QueryProcessingStage::WithMergeableState);
    };

    TemporaryTableHolder blocks_storage(getContext(), creator);

    InterpreterSelectQuery select(
        getFinalQuery(),
        getContext(),
        blocks_storage.getTable(),
        blocks_storage.getTable()->getInMemoryMetadataPtr(),
        SelectQueryOptions(QueryProcessingStage::Complete));

    builder = select.buildQueryPipeline();

    builder.addSimpleTransform([&](const Block & current_header)
    {
        return std::make_shared<MaterializingTransform>(current_header);
    });
    builder.addSimpleTransform([&](const Block & current_header)
    {
        return std::make_shared<SquashingChunksTransform>(
            current_header,
            getContext()->getSettingsRef().min_insert_block_size_rows,
            getContext()->getSettingsRef().min_insert_block_size_bytes);
    });

    auto header = builder.getHeader();
    auto pipeline = QueryPipelineBuilder::getPipeline(std::move(builder));

    PullingAsyncPipelineExecutor executor(pipeline);
    Block block;
    BlocksPtr new_blocks = std::make_shared<Blocks>();

    while (executor.pull(block))
    {
        if (block.rows() == 0)
            continue;
        new_blocks->push_back(std::move(block));
    }
    return std::make_pair(new_blocks, header);
}

inline void StorageWindowView::fire(UInt32 watermark)
{
    LOG_TRACE(log, "Watch streams number: {}, target table: {}",
              watch_streams.size(),
              target_table_id.empty() ? "None" : target_table_id.getNameForLogs());

    if (target_table_id.empty() && watch_streams.empty())
        return;

    BlocksPtr blocks;
    Block header;
    {
        std::lock_guard lock(mutex);
        std::tie(blocks, header) = getNewBlocks(watermark);
    }

    for (const auto & block : *blocks)
    {
        for (auto & watch_stream : watch_streams)
        {
            if (auto watch_stream_ptr = watch_stream.lock())
                watch_stream_ptr->addBlock(block, watermark);
        }
        fire_condition.notify_all();
    }

    if (!target_table_id.empty())
    {
        StoragePtr target_table = getTargetTable();
        auto insert = std::make_shared<ASTInsertQuery>();
        insert->table_id = target_table->getStorageID();
        InterpreterInsertQuery interpreter(insert, getContext());
        auto block_io = interpreter.execute();

        auto pipe = Pipe(std::make_shared<BlocksSource>(blocks, header));
        auto convert_actions_dag = ActionsDAG::makeConvertingActions(
            pipe.getHeader().getColumnsWithTypeAndName(),
            block_io.pipeline.getHeader().getColumnsWithTypeAndName(),
            ActionsDAG::MatchColumnsMode::Position);
        auto actions = std::make_shared<ExpressionActions>(
            convert_actions_dag,
            ExpressionActionsSettings::fromContext(getContext(), CompileExpressions::yes));
        pipe.addSimpleTransform([&](const Block & stream_header)
        {
            return std::make_shared<ExpressionTransform>(stream_header, actions);
        });

        block_io.pipeline.complete(std::move(pipe));
        CompletedPipelineExecutor executor(block_io.pipeline);
        executor.execute();
    }
}

<<<<<<< HEAD
ASTPtr StorageWindowView::getSourceTableSelectQuery()
{
    auto query = select_query->clone();
    auto & modified_select = query->as<ASTSelectQuery &>();

    if (hasJoin(modified_select))
    {
        auto analyzer_res = TreeRewriterResult({});
        removeJoin(modified_select, analyzer_res, getContext());
    }
    else
    {
        modified_select.setExpression(ASTSelectQuery::Expression::HAVING, {});
        modified_select.setExpression(ASTSelectQuery::Expression::GROUP_BY, {});
    }

    auto select_list = std::make_shared<ASTExpressionList>();
    for (const auto & column_name : getInputHeader().getNames())
        select_list->children.emplace_back(std::make_shared<ASTIdentifier>(column_name));
    modified_select.setExpression(ASTSelectQuery::Expression::SELECT, select_list);

    if (!is_time_column_func_now)
    {
        auto query = select_query->clone();
        DropTableIdentifierMatcher::Data drop_table_identifier_data;
        DropTableIdentifierMatcher::Visitor drop_table_identifier_visitor(drop_table_identifier_data);
        drop_table_identifier_visitor.visit(query);

        FetchQueryInfoMatcher::Data query_info_data;
        FetchQueryInfoMatcher::Visitor(query_info_data).visit(query);

        auto order_by = std::make_shared<ASTExpressionList>();
        auto order_by_elem = std::make_shared<ASTOrderByElement>();
        order_by_elem->children.push_back(std::make_shared<ASTIdentifier>(query_info_data.timestamp_column_name));
        order_by_elem->direction = 1;
        order_by->children.push_back(order_by_elem);
        modified_select.setExpression(ASTSelectQuery::Expression::ORDER_BY, std::move(order_by));
    }
    else
        modified_select.setExpression(ASTSelectQuery::Expression::ORDER_BY, {});

    const auto select_with_union_query = std::make_shared<ASTSelectWithUnionQuery>();
    select_with_union_query->list_of_selects = std::make_shared<ASTExpressionList>();
    select_with_union_query->list_of_selects->children.push_back(query);

    return select_with_union_query;
}

=======
>>>>>>> 797edb0a
ASTPtr StorageWindowView::getInnerTableCreateQuery(const ASTPtr & inner_query, const StorageID & inner_table_id)
{
    /// We will create a query to create an internal table.
    auto inner_create_query = std::make_shared<ASTCreateQuery>();
    inner_create_query->setDatabase(inner_table_id.getDatabaseName());
    inner_create_query->setTable(inner_table_id.getTableName());

    Aliases aliases;
    QueryAliasesVisitor(aliases).visit(inner_query);
    auto inner_query_normalized = inner_query->clone();
    QueryNormalizer::Data normalizer_data(aliases, {}, false, getContext()->getSettingsRef(), false);
    QueryNormalizer(normalizer_data).visit(inner_query_normalized);

    auto inner_select_query = std::static_pointer_cast<ASTSelectQuery>(inner_query_normalized);

    auto t_sample_block
        = InterpreterSelectQuery(inner_select_query, getContext(), SelectQueryOptions(QueryProcessingStage::WithMergeableState))
              .getSampleBlock();

    auto columns_list = std::make_shared<ASTExpressionList>();

    String window_id_column_name;
    if (is_time_column_func_now)
    {
        auto column_window = std::make_shared<ASTColumnDeclaration>();
        column_window->name = window_id_name;
        column_window->type = std::make_shared<ASTIdentifier>("UInt32");
        columns_list->children.push_back(column_window);
        window_id_column_name = window_id_name;
    }

    for (const auto & column : t_sample_block.getColumnsWithTypeAndName())
    {
        ParserIdentifierWithOptionalParameters parser;
        String sql = column.type->getName();
        ASTPtr ast = parseQuery(parser, sql.data(), sql.data() + sql.size(), "data type", 0, DBMS_DEFAULT_MAX_PARSER_DEPTH);
        auto column_dec = std::make_shared<ASTColumnDeclaration>();
        column_dec->name = column.name;
        column_dec->type = ast;
        columns_list->children.push_back(column_dec);
        if (!is_time_column_func_now && window_id_column_name.empty() && startsWith(column.name, "windowID"))
        {
            window_id_column_name = column.name;
        }
    }

    if (window_id_column_name.empty())
        throw Exception(
            "The first argument of time window function should not be a constant value.",
            ErrorCodes::QUERY_IS_NOT_SUPPORTED_IN_WINDOW_VIEW);

    ToIdentifierMatcher::Data query_data;
    query_data.window_id_name = window_id_name;
    query_data.window_id_alias = window_id_alias;
    ToIdentifierMatcher::Visitor to_identifier_visitor(query_data);

    ReplaceFunctionNowData time_now_data;
    ReplaceFunctionNowVisitor time_now_visitor(time_now_data);
    ReplaceFunctionWindowMatcher::Data func_hop_data;
    ReplaceFunctionWindowMatcher::Visitor func_window_visitor(func_hop_data);

    DropTableIdentifierMatcher::Data drop_table_identifier_data;
    DropTableIdentifierMatcher::Visitor drop_table_identifier_visitor(drop_table_identifier_data);

    auto visit = [&](const IAST * ast)
    {
        auto node = ast->clone();
        QueryNormalizer(normalizer_data).visit(node);
        /// now() -> ____timestamp
        if (is_time_column_func_now)
        {
            time_now_visitor.visit(node);
            function_now_timezone = time_now_data.now_timezone;
        }
        drop_table_identifier_visitor.visit(node);
        /// tumble/hop -> windowID
        func_window_visitor.visit(node);
        to_identifier_visitor.visit(node);
        node->setAlias("");
        return node;
    };

    auto new_storage = std::make_shared<ASTStorage>();
    /// inner_storage_engine != nullptr in case create window view with ENGINE syntax
    if (inner_table_engine)
    {
        auto storage = inner_table_engine->as<ASTStorage &>();
        new_storage->set(new_storage->engine, storage.engine->clone());

        if (storage.ttl_table)
            throw Exception(
                ErrorCodes::QUERY_IS_NOT_SUPPORTED_IN_WINDOW_VIEW,
                "TTL is not supported for inner table in Window View");

        if (!endsWith(storage.engine->name, "MergeTree"))
            throw Exception(
                ErrorCodes::INCORRECT_QUERY,
                "The ENGINE of WindowView must be MergeTree family of table engines "
                "including the engines with replication support");

        if (storage.partition_by)
            new_storage->set(new_storage->partition_by, visit(storage.partition_by));
        if (storage.primary_key)
            new_storage->set(new_storage->primary_key, visit(storage.primary_key));
        if (storage.order_by)
            new_storage->set(new_storage->order_by, visit(storage.order_by));
        if (storage.sample_by)
            new_storage->set(new_storage->sample_by, visit(storage.sample_by));

        if (storage.settings)
            new_storage->set(new_storage->settings, storage.settings->clone());
    }
    else
    {
        new_storage->set(new_storage->engine, makeASTFunction("AggregatingMergeTree"));

        if (inner_select_query->groupBy()->children.size() == 1) //GROUP BY windowID
        {
            auto node = visit(inner_select_query->groupBy()->children[0].get());
            new_storage->set(new_storage->order_by, std::make_shared<ASTIdentifier>(node->getColumnName()));
        }
        else
        {
            auto group_by_function = makeASTFunction("tuple");
            for (auto & child : inner_select_query->groupBy()->children)
            {
                auto node = visit(child.get());
                group_by_function->arguments->children.push_back(std::make_shared<ASTIdentifier>(node->getColumnName()));
            }
            new_storage->set(new_storage->order_by, group_by_function);
        }
    }

    auto new_columns = std::make_shared<ASTColumns>();
    new_columns->set(new_columns->columns, columns_list);
    inner_create_query->set(inner_create_query->columns_list, new_columns);
    inner_create_query->set(inner_create_query->storage, new_storage);

    return inner_create_query;
}

UInt32 StorageWindowView::getWindowLowerBound(UInt32 time_sec)
{
    switch (slide_kind)
    {
        case IntervalKind::Nanosecond:
        case IntervalKind::Microsecond:
        case IntervalKind::Millisecond:
            throw Exception("Fractional seconds are not supported by windows yet", ErrorCodes::SYNTAX_ERROR);
#define CASE_WINDOW_KIND(KIND) \
    case IntervalKind::KIND: \
    { \
        if (is_tumble) \
            return ToStartOfTransform<IntervalKind::KIND>::execute(time_sec, window_num_units, *time_zone); \
        else \
        {\
            UInt32 w_start = ToStartOfTransform<IntervalKind::KIND>::execute(time_sec, hop_num_units, *time_zone); \
            UInt32 w_end = AddTime<IntervalKind::KIND>::execute(w_start, hop_num_units, *time_zone);\
            return AddTime<IntervalKind::KIND>::execute(w_end, -window_num_units, *time_zone);\
        }\
    }
        CASE_WINDOW_KIND(Second)
        CASE_WINDOW_KIND(Minute)
        CASE_WINDOW_KIND(Hour)
        CASE_WINDOW_KIND(Day)
        CASE_WINDOW_KIND(Week)
        CASE_WINDOW_KIND(Month)
        CASE_WINDOW_KIND(Quarter)
        CASE_WINDOW_KIND(Year)
#undef CASE_WINDOW_KIND
    }
    __builtin_unreachable();
}

UInt32 StorageWindowView::getWindowUpperBound(UInt32 time_sec)
{
    switch (slide_kind)
    {
        case IntervalKind::Nanosecond:
        case IntervalKind::Microsecond:
        case IntervalKind::Millisecond:
            throw Exception("Fractional seconds are not supported by window view yet", ErrorCodes::SYNTAX_ERROR);

#define CASE_WINDOW_KIND(KIND) \
    case IntervalKind::KIND: \
    { \
        UInt32 w_start = ToStartOfTransform<IntervalKind::KIND>::execute(time_sec, slide_num_units, *time_zone); \
        return AddTime<IntervalKind::KIND>::execute(w_start, slide_num_units, *time_zone); \
    }
        CASE_WINDOW_KIND(Second)
        CASE_WINDOW_KIND(Minute)
        CASE_WINDOW_KIND(Hour)
        CASE_WINDOW_KIND(Day)
        CASE_WINDOW_KIND(Week)
        CASE_WINDOW_KIND(Month)
        CASE_WINDOW_KIND(Quarter)
        CASE_WINDOW_KIND(Year)
#undef CASE_WINDOW_KIND
    }
    __builtin_unreachable();
}

void StorageWindowView::addFireSignal(std::set<UInt32> & signals)
{
    std::lock_guard lock(fire_signal_mutex);
    for (const auto & signal : signals)
        fire_signal.push_back(signal);
    fire_signal_condition.notify_all();
}

void StorageWindowView::updateMaxTimestamp(UInt32 timestamp)
{
    std::lock_guard lock(fire_signal_mutex);
    if (timestamp > max_timestamp)
        max_timestamp = timestamp;
}

void StorageWindowView::updateMaxWatermark(UInt32 watermark)
{
    std::lock_guard lock(fire_signal_mutex);

    bool updated;
    if (is_watermark_strictly_ascending)
    {
        updated = max_watermark < watermark;
        while (max_watermark < watermark)
        {
            fire_signal.push_back(max_watermark);
            max_watermark = addTime(max_watermark, slide_kind, slide_num_units, *time_zone);
        }
    }
    else // strictly || bounded
    {
        UInt32 max_watermark_bias = addTime(max_watermark, watermark_kind, watermark_num_units, *time_zone);
        updated = max_watermark_bias <= watermark;
        while (max_watermark_bias <= max_timestamp)
        {
            fire_signal.push_back(max_watermark);
            max_watermark = addTime(max_watermark, slide_kind, slide_num_units, *time_zone);
            max_watermark_bias = addTime(max_watermark, slide_kind, slide_num_units, *time_zone);
        }
    }

    if (updated)
        fire_signal_condition.notify_all();
}

inline void StorageWindowView::cleanup()
{
    std::lock_guard fire_signal_lock(fire_signal_mutex);
    std::lock_guard mutex_lock(mutex);

    auto alter_query = getCleanupQuery();
    auto cleanup_context = Context::createCopy(getContext());
    cleanup_context->makeQueryContext();
    cleanup_context->setCurrentQueryId("");
    cleanup_context->getClientInfo().is_replicated_database_internal = true;
    InterpreterAlterQuery interpreter_alter(alter_query, cleanup_context);
    interpreter_alter.execute();

    watch_streams.remove_if([](std::weak_ptr<WindowViewSource> & ptr) { return ptr.expired(); });
}

void StorageWindowView::threadFuncCleanup()
{
    try
    {
        if (!shutdown_called)
            cleanup();
    }
    catch (...)
    {
        tryLogCurrentException(__PRETTY_FUNCTION__);
    }

    if (!shutdown_called)
        clean_cache_task->scheduleAfter(1000);
}

void StorageWindowView::threadFuncFireProc()
{
    if (shutdown_called)
        return;

    std::unique_lock lock(fire_signal_mutex);
    UInt32 timestamp_now = std::time(nullptr);

    while (next_fire_signal <= timestamp_now)
    {
        try
        {
            fire(next_fire_signal);
        }
        catch (...)
        {
            tryLogCurrentException(__PRETTY_FUNCTION__);
        }
        max_fired_watermark = next_fire_signal;
        auto slide_interval = addTime(0, slide_kind, slide_num_units, *time_zone);
        /// Convert DayNum into seconds when the slide interval is larger than Day
        if (slide_kind > IntervalKind::Day)
            slide_interval *= 86400;
        next_fire_signal += slide_interval;
    }

    UInt64 timestamp_ms = static_cast<UInt64>(Poco::Timestamp().epochMicroseconds()) / 1000;
    if (!shutdown_called)
        fire_task->scheduleAfter(std::max(
            UInt64(0),
            static_cast<UInt64>(next_fire_signal) * 1000 - timestamp_ms));
}

void StorageWindowView::threadFuncFireEvent()
{
    std::unique_lock lock(fire_signal_mutex);
    while (!shutdown_called)
    {
        bool signaled = std::cv_status::no_timeout == fire_signal_condition.wait_for(lock, std::chrono::seconds(5));
        if (!signaled)
            continue;

        LOG_TRACE(log, "Fire events: {}", fire_signal.size());

        while (!fire_signal.empty())
        {
            fire(fire_signal.front());
            max_fired_watermark = fire_signal.front();
            fire_signal.pop_front();
        }
    }
}

Pipe StorageWindowView::read(
    const Names & column_names,
    const StorageSnapshotPtr & storage_snapshot,
    SelectQueryInfo & query_info,
    ContextPtr local_context,
    QueryProcessingStage::Enum processed_stage,
    const size_t max_block_size,
    const unsigned num_streams)
{
    QueryPlan plan;
    read(plan, column_names, storage_snapshot, query_info, local_context, processed_stage, max_block_size, num_streams);
    return plan.convertToPipe(
        QueryPlanOptimizationSettings::fromContext(local_context), BuildQueryPipelineSettings::fromContext(local_context));
}

void StorageWindowView::read(
    QueryPlan & query_plan,
    const Names & column_names,
    const StorageSnapshotPtr & storage_snapshot,
    SelectQueryInfo & query_info,
    ContextPtr local_context,
    QueryProcessingStage::Enum processed_stage,
    const size_t max_block_size,
    const unsigned num_streams)
{
    if (target_table_id.empty())
        return;

    auto storage = getTargetTable();
    auto lock = storage->lockForShare(local_context->getCurrentQueryId(), local_context->getSettingsRef().lock_acquire_timeout);
    auto target_metadata_snapshot = storage->getInMemoryMetadataPtr();
    auto target_storage_snapshot = storage->getStorageSnapshot(target_metadata_snapshot, local_context);

    if (query_info.order_optimizer)
        query_info.input_order_info = query_info.order_optimizer->getInputOrder(target_metadata_snapshot, local_context);

    storage->read(query_plan, column_names, target_storage_snapshot, query_info, local_context, processed_stage, max_block_size, num_streams);

    if (query_plan.isInitialized())
    {
        auto wv_header = getHeaderForProcessingStage(column_names, storage_snapshot, query_info, local_context, processed_stage);
        auto target_header = query_plan.getCurrentDataStream().header;

        if (!blocksHaveEqualStructure(wv_header, target_header))
        {
            auto converting_actions = ActionsDAG::makeConvertingActions(
                target_header.getColumnsWithTypeAndName(), wv_header.getColumnsWithTypeAndName(), ActionsDAG::MatchColumnsMode::Name);
            auto converting_step = std::make_unique<ExpressionStep>(query_plan.getCurrentDataStream(), converting_actions);
            converting_step->setStepDescription("Convert Target table structure to WindowView structure");
            query_plan.addStep(std::move(converting_step));
        }

        StreamLocalLimits limits;
        SizeLimits leaf_limits;

        /// Add table lock for target table.
        auto adding_limits_and_quota = std::make_unique<SettingQuotaAndLimitsStep>(
                query_plan.getCurrentDataStream(),
                storage,
                std::move(lock),
                limits,
                leaf_limits,
                nullptr,
                nullptr);

        adding_limits_and_quota->setStepDescription("Lock target table for WindowView");
        query_plan.addStep(std::move(adding_limits_and_quota));
    }
}

Pipe StorageWindowView::watch(
    const Names & /*column_names*/,
    const SelectQueryInfo & query_info,
    ContextPtr local_context,
    QueryProcessingStage::Enum & processed_stage,
    size_t /*max_block_size*/,
    const unsigned /*num_streams*/)
{
    ASTWatchQuery & query = typeid_cast<ASTWatchQuery &>(*query_info.query);

    bool has_limit = false;
    UInt64 limit = 0;
    if (query.limit_length)
    {
        has_limit = true;
        limit = safeGet<UInt64>(typeid_cast<ASTLiteral &>(*query.limit_length).value);
    }

    auto reader = std::make_shared<WindowViewSource>(
        std::static_pointer_cast<StorageWindowView>(shared_from_this()),
        query.is_watch_events,
        window_view_timezone,
        has_limit,
        limit,
        local_context->getSettingsRef().window_view_heartbeat_interval.totalSeconds());

    std::lock_guard lock(fire_signal_mutex);
    watch_streams.push_back(reader);
    processed_stage = QueryProcessingStage::Complete;

    return Pipe(reader);
}

StorageWindowView::StorageWindowView(
    const StorageID & table_id_,
    ContextPtr context_,
    const ASTCreateQuery & query,
    const ColumnsDescription & columns_,
    bool attach_)
    : IStorage(table_id_)
    , WithContext(context_->getGlobalContext())
    , log(&Poco::Logger::get(fmt::format("StorageWindowView({}.{})", table_id_.database_name, table_id_.table_name)))
    , clean_interval_ms(context_->getSettingsRef().window_view_clean_interval.totalMilliseconds())
{
    if (!query.select)
        throw Exception(ErrorCodes::INCORRECT_QUERY, "SELECT query is not specified for {}", getName());

    StorageInMemoryMetadata storage_metadata;
    storage_metadata.setColumns(columns_);
    setInMemoryMetadata(storage_metadata);

    if (query.select->list_of_selects->children.size() != 1)
        throw Exception(
            ErrorCodes::QUERY_IS_NOT_SUPPORTED_IN_WINDOW_VIEW,
            "UNION is not supported for {}", getName());

    /// Extract information about watermark, lateness.
    eventTimeParser(query);

    target_table_id = query.to_table_id;

    if (query.storage)
        inner_table_engine = query.storage->clone();

    auto inner_query = initInnerQuery(query.select->list_of_selects->children.at(0)->as<ASTSelectQuery &>(), context_);

    if (is_proctime)
        next_fire_signal = getWindowUpperBound(std::time(nullptr));

    std::exchange(has_inner_table, true);
    if (!attach_)
    {
        auto inner_create_query = getInnerTableCreateQuery(inner_query, inner_table_id);
        auto create_context = Context::createCopy(context_);
        InterpreterCreateQuery create_interpreter(inner_create_query, create_context);
        create_interpreter.setInternal(true);
        create_interpreter.execute();
    }

    DatabaseCatalog::instance().addDependency(select_table_id, getStorageID());

    clean_cache_task = getContext()->getSchedulePool().createTask(getStorageID().getFullTableName(), [this] { threadFuncCleanup(); });
    fire_task = getContext()->getSchedulePool().createTask(
        getStorageID().getFullTableName(), [this] { is_proctime ? threadFuncFireProc() : threadFuncFireEvent(); });
    clean_cache_task->deactivate();
    fire_task->deactivate();
}

ASTPtr StorageWindowView::initInnerQuery(ASTSelectQuery query, ContextPtr context_)
{
    select_query = query.clone();
<<<<<<< HEAD
    input_header.clear();
    output_header.clear();
=======
    sample_block.clear();
>>>>>>> 797edb0a

    String select_database_name = getContext()->getCurrentDatabase();
    String select_table_name;
    auto select_query_tmp = query.clone();
    extractDependentTable(context_, select_query_tmp, select_database_name, select_table_name);

    /// If the table is not specified - use the table `system.one`
    if (select_table_name.empty())
    {
        select_database_name = "system";
        select_table_name = "one";
    }
    select_table_id = StorageID(select_database_name, select_table_name);

    /// Extract all info from query; substitute Function_tumble and Function_hop with Function_windowID.
    auto inner_query = innerQueryParser(query);

    /// Parse mergeable query
    mergeable_query = inner_query->clone();
    ReplaceFunctionNowData func_now_data;
    ReplaceFunctionNowVisitor(func_now_data).visit(mergeable_query);
    is_time_column_func_now = func_now_data.is_time_column_func_now;
    if (!is_proctime && is_time_column_func_now)
        throw Exception("now() is not supported for Event time processing.", ErrorCodes::INCORRECT_QUERY);
    if (is_time_column_func_now)
        window_id_name = func_now_data.window_id_name;

    /// Parse final query (same as mergeable query but has tumble/hop instead of windowID)
    final_query = mergeable_query->clone();
    ReplaceWindowIdMatcher::Data final_query_data;
    final_query_data.window_name = is_tumble ? "tumble" : "hop";
    ReplaceWindowIdMatcher::Visitor(final_query_data).visit(final_query);

    window_column_name = std::regex_replace(window_id_name, std::regex("windowID"), is_tumble ? "tumble" : "hop");

    auto generate_inner_table_id = [](const StorageID & storage_id)
    {
        StorageID table_id = StorageID::createEmpty();
        table_id.database_name = storage_id.database_name;
        table_id.table_name = ".inner." + (storage_id.hasUUID() ? toString(storage_id.uuid) : storage_id.table_name);
        return table_id;
    };
    inner_table_id = generate_inner_table_id(getStorageID());

    return inner_query;
}

ASTPtr StorageWindowView::innerQueryParser(const ASTSelectQuery & query)
{
    if (!query.groupBy())
        throw Exception(ErrorCodes::INCORRECT_QUERY, "GROUP BY query is required for {}", getName());

    // Parse stage mergeable
    ASTPtr result = query.clone();
    FetchQueryInfoMatcher::Data query_info_data;
    FetchQueryInfoMatcher::Visitor(query_info_data).visit(result);

    if (!query_info_data.is_tumble && !query_info_data.is_hop)
        throw Exception(ErrorCodes::INCORRECT_QUERY,
                        "TIME WINDOW FUNCTION is not specified for {}", getName());

    window_id_name = query_info_data.window_id_name;
    window_id_alias = query_info_data.window_id_alias;
    timestamp_column_name = query_info_data.timestamp_column_name;
    is_tumble = query_info_data.is_tumble;

    // Parse time window function
    ASTFunction & window_function = typeid_cast<ASTFunction &>(*query_info_data.window_function);
    const auto & arguments = window_function.arguments->children;
    extractWindowArgument(
        arguments.at(1), window_kind, window_num_units,
        "Illegal type of second argument of function " + window_function.name + " should be Interval");

    slide_kind = window_kind;
    slide_num_units = window_num_units;

    if (!is_tumble)
    {
        hop_kind = window_kind;
        hop_num_units = window_num_units;
        extractWindowArgument(
            arguments.at(2), window_kind, window_num_units,
            "Illegal type of third argument of function " + window_function.name + " should be Interval");
        slice_num_units = std::gcd(hop_num_units, window_num_units);
    }

    // Parse time zone
    size_t time_zone_arg_num = is_tumble ? 2 : 3;
    if (arguments.size() > time_zone_arg_num)
    {
        const auto & ast = arguments.at(time_zone_arg_num);
        const auto * time_zone_ast = ast->as<ASTLiteral>();
        if (!time_zone_ast || time_zone_ast->value.getType() != Field::Types::String)
            throw Exception(
                ErrorCodes::ILLEGAL_COLUMN,
                "Illegal column #{} of time zone argument of function, must be constant string",
                time_zone_arg_num);
        window_view_timezone = time_zone_ast->value.safeGet<String>();
        time_zone = &DateLUT::instance(window_view_timezone);
    }
    else
        time_zone = &DateLUT::instance();

    return result;
}

void StorageWindowView::eventTimeParser(const ASTCreateQuery & query)
{
    watermark_num_units = 0;
    lateness_num_units = 0;
    is_watermark_strictly_ascending = query.is_watermark_strictly_ascending;
    is_watermark_ascending = query.is_watermark_ascending;
    is_watermark_bounded = query.is_watermark_bounded;

    if (query.is_watermark_strictly_ascending || query.is_watermark_ascending || query.is_watermark_bounded)
    {
        is_proctime = false;

        if (query.is_watermark_ascending)
        {
            is_watermark_bounded = true;
            watermark_kind = IntervalKind::Second;
            watermark_num_units = 1;
        }
        else if (query.is_watermark_bounded)
        {
            extractWindowArgument(
                query.watermark_function, watermark_kind, watermark_num_units,
                "Illegal type WATERMARK function should be Interval");
        }
    }
    else
        is_proctime = true;

    if (query.allowed_lateness)
    {
        allowed_lateness = true;
        extractWindowArgument(
            query.lateness_function, lateness_kind, lateness_num_units,
            "Illegal type ALLOWED_LATENESS function should be Interval");
    }
    else
        allowed_lateness = false;
}

void StorageWindowView::writeIntoWindowView(
    StorageWindowView & window_view, const Block & block, ContextPtr local_context)
{
    while (window_view.modifying_query)
        std::this_thread::sleep_for(std::chrono::milliseconds(100));
<<<<<<< HEAD
    if (!window_view.is_proctime && window_view.max_watermark == 0 && block.rows() > 0)
    {
        std::lock_guard lock(window_view.fire_signal_mutex);
        const auto & window_column = block.getByName(window_view.timestamp_column_name);
        const ColumnUInt32::Container & window_end_data = static_cast<const ColumnUInt32 &>(*window_column.column).getData();
        UInt32 first_record_timestamp = window_end_data[0];
        window_view.max_watermark = window_view.getWindowUpperBound(first_record_timestamp);
    }
=======
>>>>>>> 797edb0a

    Pipe pipe(std::make_shared<SourceFromSingleChunk>(block.cloneEmpty(), Chunk(block.getColumns(), block.rows())));

    UInt32 lateness_bound = 0;
    UInt32 t_max_watermark = 0;
    UInt32 t_max_timestamp = 0;
    UInt32 t_max_fired_watermark = 0;
    {
        std::lock_guard lock(window_view.fire_signal_mutex);
        t_max_fired_watermark = window_view.max_fired_watermark;
        t_max_watermark = window_view.max_watermark;
        t_max_timestamp = window_view.max_timestamp;
    }

    // Filter outdated data
    if (window_view.allowed_lateness && t_max_timestamp != 0)
    {
        lateness_bound = addTime(t_max_timestamp, window_view.lateness_kind, -window_view.lateness_num_units, *window_view.time_zone);

        if (window_view.is_watermark_bounded)
        {
            UInt32 watermark_lower_bound
                = addTime(t_max_watermark, window_view.slide_kind, -window_view.slide_num_units, *window_view.time_zone);

            if (watermark_lower_bound < lateness_bound)
                lateness_bound = watermark_lower_bound;
        }
    }
    else if (!window_view.is_time_column_func_now)
    {
        lateness_bound = t_max_fired_watermark;
    }

    if (lateness_bound > 0) /// Add filter, which leaves rows with timestamp >= lateness_bound
    {
        ASTPtr args = std::make_shared<ASTExpressionList>();
        args->children.push_back(std::make_shared<ASTIdentifier>(window_view.timestamp_column_name));
        args->children.push_back(std::make_shared<ASTLiteral>(lateness_bound));

        auto filter_function = std::make_shared<ASTFunction>();
        filter_function->name = "greaterOrEquals";
        filter_function->arguments = args;
        filter_function->children.push_back(filter_function->arguments);

        ASTPtr query = filter_function;
        NamesAndTypesList columns;
        columns.emplace_back(window_view.timestamp_column_name, std::make_shared<DataTypeDateTime>());

        auto syntax_result = TreeRewriter(local_context).analyze(query, columns);
        auto filter_expression = ExpressionAnalyzer(filter_function, syntax_result, local_context).getActionsDAG(false);

        pipe.addSimpleTransform([&](const Block & header)
        {
            return std::make_shared<FilterTransform>(
                header, std::make_shared<ExpressionActions>(filter_expression),
                filter_function->getColumnName(), true);
        });
    }

    std::shared_lock<std::shared_mutex> fire_signal_lock;
    QueryPipelineBuilder builder;
    if (window_view.is_proctime)
    {
        fire_signal_lock = std::shared_lock<std::shared_mutex>(window_view.fire_signal_mutex);

        /// Fill ____timestamp column with current time in case of now() time column.
        if (window_view.is_time_column_func_now)
        {
            ColumnWithTypeAndName column;
            column.name = "____timestamp";
            const auto & timezone = window_view.function_now_timezone;
            if (timezone.empty())
                column.type = std::make_shared<DataTypeDateTime>();
            else
                column.type = std::make_shared<DataTypeDateTime>(timezone);
            column.column = column.type->createColumnConst(0, Field(std::time(nullptr)));

            auto adding_column_dag = ActionsDAG::makeAddingColumnActions(std::move(column));
            auto adding_column_actions = std::make_shared<ExpressionActions>(
                std::move(adding_column_dag),
                ExpressionActionsSettings::fromContext(local_context));

            pipe.addSimpleTransform([&](const Block & stream_header)
            {
                return std::make_shared<ExpressionTransform>(stream_header, adding_column_actions);
            });
        }
    }

    Pipes pipes;
    pipes.emplace_back(std::move(pipe));

    auto creator = [&](const StorageID & blocks_id_global)
    {
        auto source_metadata = window_view.getSourceTable()->getInMemoryMetadataPtr();
        auto required_columns = source_metadata->getColumns();
        required_columns.add(ColumnDescription("____timestamp", std::make_shared<DataTypeDateTime>()));
        return StorageBlocks::createStorage(blocks_id_global, required_columns, std::move(pipes), QueryProcessingStage::FetchColumns);
    };
    TemporaryTableHolder blocks_storage(local_context, creator);

    InterpreterSelectQuery select_block(
        window_view.getMergeableQuery(),
        local_context,
        blocks_storage.getTable(),
        blocks_storage.getTable()->getInMemoryMetadataPtr(),
        QueryProcessingStage::WithMergeableState);

    builder = select_block.buildQueryPipeline();
    builder.addSimpleTransform([&](const Block & current_header)
    {
        return std::make_shared<SquashingChunksTransform>(
            current_header,
            local_context->getSettingsRef().min_insert_block_size_rows,
            local_context->getSettingsRef().min_insert_block_size_bytes);
    });

    if (!window_view.is_proctime)
    {
        UInt32 block_max_timestamp = 0;
        if (window_view.is_watermark_bounded || window_view.allowed_lateness)
        {
            const auto & timestamp_column = *block.getByName(window_view.timestamp_column_name).column;
            const auto & timestamp_data = typeid_cast<const ColumnUInt32 &>(timestamp_column).getData();
            for (const auto & timestamp : timestamp_data)
            {
                if (timestamp > block_max_timestamp)
                    block_max_timestamp = timestamp;
            }
        }

        if (block_max_timestamp)
            window_view.updateMaxTimestamp(block_max_timestamp);

        UInt32 lateness_upper_bound = 0;
        if (window_view.allowed_lateness && t_max_fired_watermark)
            lateness_upper_bound = t_max_fired_watermark;

        /// On each chunk check window end for each row in a window column, calculating max.
        /// Update max watermark (latest seen window end) if needed.
        /// If lateness is allowed, add lateness signals.
        builder.addSimpleTransform([&](const Block & current_header)
        {
            return std::make_shared<WatermarkTransform>(
                current_header,
                window_view,
                window_view.window_id_name,
                lateness_upper_bound);
        });
    }

    auto inner_table = window_view.getInnerTable();
    auto lock = inner_table->lockForShare(
        local_context->getCurrentQueryId(), local_context->getSettingsRef().lock_acquire_timeout);
    auto metadata_snapshot = inner_table->getInMemoryMetadataPtr();
    auto output = inner_table->write(window_view.getMergeableQuery(), metadata_snapshot, local_context);
    output->addTableLock(lock);

    if (!blocksHaveEqualStructure(builder.getHeader(), output->getHeader()))
    {
        auto convert_actions_dag = ActionsDAG::makeConvertingActions(
            builder.getHeader().getColumnsWithTypeAndName(),
            output->getHeader().getColumnsWithTypeAndName(),
            ActionsDAG::MatchColumnsMode::Name);
        auto convert_actions = std::make_shared<ExpressionActions>(
            convert_actions_dag, ExpressionActionsSettings::fromContext(local_context, CompileExpressions::yes));

        builder.addSimpleTransform([&](const Block & header) { return std::make_shared<ExpressionTransform>(header, convert_actions); });
    }

    builder.addChain(Chain(std::move(output)));
    builder.setSinks([&](const Block & cur_header, Pipe::StreamType)
    {
        return std::make_shared<EmptySink>(cur_header);
    });

    auto executor = builder.execute();
    executor->execute(builder.getNumThreads());
}

void StorageWindowView::startup()
{
    DatabaseCatalog::instance().addDependency(select_table_id, getStorageID());

    // Start the working thread
    clean_cache_task->activateAndSchedule();
    fire_task->activateAndSchedule();
}

void StorageWindowView::shutdown()
{
    shutdown_called = true;

    fire_condition.notify_all();
    fire_signal_condition.notify_all();

    clean_cache_task->deactivate();
    fire_task->deactivate();

    auto table_id = getStorageID();
    DatabaseCatalog::instance().removeDependency(select_table_id, table_id);
}

void StorageWindowView::checkTableCanBeDropped() const
{
    auto table_id = getStorageID();
    Dependencies dependencies = DatabaseCatalog::instance().getDependencies(table_id);
    if (!dependencies.empty())
    {
        StorageID dependent_table_id = dependencies.front();
        throw Exception("Table has dependency " + dependent_table_id.getNameForLogs(), ErrorCodes::TABLE_WAS_NOT_DROPPED);
    }
}

void StorageWindowView::drop()
{
    /// Must be guaranteed at this point for database engine Atomic that has_inner_table == false,
    /// because otherwise will be a deadlock.
    dropInnerTableIfAny(true, getContext());
}

void StorageWindowView::dropInnerTableIfAny(bool no_delay, ContextPtr local_context)
{
    if (!std::exchange(has_inner_table, false))
        return;

    try
    {
        InterpreterDropQuery::executeDropQuery(
            ASTDropQuery::Kind::Drop, getContext(), local_context, inner_table_id, no_delay);
    }
    catch (...)
    {
        tryLogCurrentException(__PRETTY_FUNCTION__);
    }
}

const Block & StorageWindowView::getInputHeader() const
{
    std::lock_guard lock(sample_block_lock);
    if (!input_header)
    {
        input_header = InterpreterSelectQuery(select_query->clone(), getContext(), SelectQueryOptions(QueryProcessingStage::FetchColumns))
                           .getSampleBlock();
    }
    return input_header;
}

const Block & StorageWindowView::getOutputHeader() const
{
    std::lock_guard lock(sample_block_lock);
    if (!output_header)
    {
        output_header = InterpreterSelectQuery(select_query->clone(), getContext(), SelectQueryOptions(QueryProcessingStage::Complete))
                           .getSampleBlock();
    }
    return output_header;
}

StoragePtr StorageWindowView::getSourceTable() const
{
    return DatabaseCatalog::instance().getTable(select_table_id, getContext());
}

StoragePtr StorageWindowView::getInnerTable() const
{
    return DatabaseCatalog::instance().getTable(inner_table_id, getContext());
}

ASTPtr StorageWindowView::getFetchColumnQuery(UInt32 w_start, UInt32 w_end) const
{
    auto res_query = std::make_shared<ASTSelectQuery>();
    auto select = std::make_shared<ASTExpressionList>();
    select->children.push_back(std::make_shared<ASTAsterisk>());
    res_query->setExpression(ASTSelectQuery::Expression::SELECT, select);
    res_query->setExpression(ASTSelectQuery::Expression::TABLES, std::make_shared<ASTTablesInSelectQuery>());
    auto tables_elem = std::make_shared<ASTTablesInSelectQueryElement>();
    auto table_expr = std::make_shared<ASTTableExpression>();
    res_query->tables()->children.push_back(tables_elem);
    tables_elem->table_expression = table_expr;
    tables_elem->children.push_back(table_expr);
    table_expr->database_and_table_name = std::make_shared<ASTTableIdentifier>(inner_table_id);
    table_expr->children.push_back(table_expr->database_and_table_name);

    if (is_tumble)
    {
        /// SELECT * FROM inner_table PREWHERE window_id_name == w_end
        /// (because we fire at the end of windows)
        auto func_equals = makeASTFunction("equals", std::make_shared<ASTIdentifier>(window_id_name), std::make_shared<ASTLiteral>(w_end));
        res_query->setExpression(ASTSelectQuery::Expression::PREWHERE, func_equals);
    }
    else
    {
        auto func_array = makeASTFunction("array");
        while (w_start < w_end)
        {
            /// slice_num_units = std::gcd(hop_num_units, window_num_units);
            /// We use std::gcd(hop_num_units, window_num_units) as the new window size
            /// to split the overlapped windows into non-overlapped.
            /// For a hopping window with window_size=3 slice=1, the windows might be
            /// [1,3],[2,4],[3,5], which will cause recomputation.
            /// In this case, the slice_num_units will be `gcd(1,3)=1' and the non-overlapped
            /// windows will split into [1], [2], [3]... We compute each split window into
            /// mergeable state and merge them when the window is triggering.
            func_array ->arguments->children.push_back(std::make_shared<ASTLiteral>(w_end));
            w_end = addTime(w_end, window_kind, -slice_num_units, *time_zone);
        }
        auto func_has = makeASTFunction("has", func_array, std::make_shared<ASTIdentifier>(window_id_name));
        res_query->setExpression(ASTSelectQuery::Expression::PREWHERE, func_has);
    }

    return res_query;
}

StoragePtr StorageWindowView::getTargetTable() const
{
    return DatabaseCatalog::instance().getTable(target_table_id, getContext());
}

void registerStorageWindowView(StorageFactory & factory)
{
    factory.registerStorage("WindowView", [](const StorageFactory::Arguments & args)
    {
        if (!args.attach && !args.getLocalContext()->getSettingsRef().allow_experimental_window_view)
            throw Exception(
                "Experimental WINDOW VIEW feature is not enabled (the setting 'allow_experimental_window_view')",
                ErrorCodes::SUPPORT_IS_DISABLED);

        return std::make_shared<StorageWindowView>(args.table_id, args.getLocalContext(), args.query, args.columns, args.attach);
    });
}

}<|MERGE_RESOLUTION|>--- conflicted
+++ resolved
@@ -469,65 +469,6 @@
     auto old_inner_table_id = inner_table_id;
 
     modifying_query = true;
-    shutdown();
-
-    auto inner_query = initInnerQuery(new_select_query->as<ASTSelectQuery &>(), local_context);
-
-    dropInnerTableIfAny(true, local_context);
-
-    /// create inner table
-    std::exchange(has_inner_table, true);
-    auto create_context = Context::createCopy(local_context);
-    auto inner_create_query = getInnerTableCreateQuery(inner_query, inner_table_id);
-    InterpreterCreateQuery create_interpreter(inner_create_query, create_context);
-    create_interpreter.setInternal(true);
-    create_interpreter.execute();
-
-    DatabaseCatalog::instance().addDependency(select_table_id, table_id);
-    DatabaseCatalog::instance().updateDependency(old_inner_table_id, table_id, inner_table_id, table_id);
-
-    shutdown_called = false;
-
-    clean_cache_task = getContext()->getSchedulePool().createTask(getStorageID().getFullTableName(), [this] { threadFuncCleanup(); });
-    fire_task = getContext()->getSchedulePool().createTask(
-        getStorageID().getFullTableName(), [this] { is_proctime ? threadFuncFireProc() : threadFuncFireEvent(); });
-    clean_cache_task->deactivate();
-    fire_task->deactivate();
-
-    new_metadata.setSelectQuery(new_select);
-
-    DatabaseCatalog::instance().getDatabase(table_id.database_name)->alterTable(local_context, table_id, new_metadata);
-    setInMemoryMetadata(new_metadata);
-
-    startup();
-    modifying_query = false;
-}
-
-void StorageWindowView::checkAlterIsPossible(const AlterCommands & commands, ContextPtr /*local_context*/) const
-{
-    for (const auto & command : commands)
-    {
-        if (!command.isCommentAlter() && command.type != AlterCommand::MODIFY_QUERY)
-            throw Exception(ErrorCodes::NOT_IMPLEMENTED, "Alter of type '{}' is not supported by storage {}", command.type, getName());
-    }
-}
-
-void StorageWindowView::alter(
-    const AlterCommands & params,
-    ContextPtr local_context,
-    AlterLockHolder &)
-{
-    auto table_id = getStorageID();
-    StorageInMemoryMetadata new_metadata = getInMemoryMetadata();
-    StorageInMemoryMetadata old_metadata = getInMemoryMetadata();
-    params.apply(new_metadata, local_context);
-
-    const auto & new_select = new_metadata.select;
-    const auto & new_select_query = new_metadata.select.inner_query;
-
-    auto old_inner_table_id = inner_table_id;
-
-    modifying_query = true;
     SCOPE_EXIT({
         modifying_query = false;
     });
@@ -724,7 +665,6 @@
     }
 }
 
-<<<<<<< HEAD
 ASTPtr StorageWindowView::getSourceTableSelectQuery()
 {
     auto query = select_query->clone();
@@ -773,8 +713,6 @@
     return select_with_union_query;
 }
 
-=======
->>>>>>> 797edb0a
 ASTPtr StorageWindowView::getInnerTableCreateQuery(const ASTPtr & inner_query, const StorageID & inner_table_id)
 {
     /// We will create a query to create an internal table.
@@ -1268,12 +1206,8 @@
 ASTPtr StorageWindowView::initInnerQuery(ASTSelectQuery query, ContextPtr context_)
 {
     select_query = query.clone();
-<<<<<<< HEAD
     input_header.clear();
     output_header.clear();
-=======
-    sample_block.clear();
->>>>>>> 797edb0a
 
     String select_database_name = getContext()->getCurrentDatabase();
     String select_table_name;
@@ -1424,7 +1358,6 @@
 {
     while (window_view.modifying_query)
         std::this_thread::sleep_for(std::chrono::milliseconds(100));
-<<<<<<< HEAD
     if (!window_view.is_proctime && window_view.max_watermark == 0 && block.rows() > 0)
     {
         std::lock_guard lock(window_view.fire_signal_mutex);
@@ -1433,8 +1366,6 @@
         UInt32 first_record_timestamp = window_end_data[0];
         window_view.max_watermark = window_view.getWindowUpperBound(first_record_timestamp);
     }
-=======
->>>>>>> 797edb0a
 
     Pipe pipe(std::make_shared<SourceFromSingleChunk>(block.cloneEmpty(), Chunk(block.getColumns(), block.rows())));
 
