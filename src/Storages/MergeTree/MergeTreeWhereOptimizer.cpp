--- conflicted
+++ resolved
@@ -186,7 +186,7 @@
 {
     if (!select.where() || select.prewhere())
         return;
-<<<<<<< HEAD
+
     if (select.where())
     {
         Poco::Logger::get("MTPRWHERE WHE").information(select.where()->getColumnName());
@@ -197,11 +197,8 @@
         Poco::Logger::get("MTPRWHERE PRE").information(select.prewhere()->dumpTree());
         Poco::Logger::get("MTPRWHERE PRE").information(select.prewhere()->getColumnName());
     }
-    Conditions where_conditions = analyze(select.where());
-=======
 
     Conditions where_conditions = analyze(select.where(), select.final());
->>>>>>> ced6d8e6
     Conditions prewhere_conditions;
 
     UInt64 total_size_of_moved_conditions = 0;
