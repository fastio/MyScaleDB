#include "IMergeTreeDataPart.h"

#include <optional>
#include <Core/Defines.h>
#include <IO/HashingWriteBuffer.h>
#include <IO/ReadBufferFromString.h>
#include <IO/ReadHelpers.h>
#include <IO/WriteHelpers.h>
#include <Storages/MergeTree/MergeTreeData.h>
#include <Storages/MergeTree/localBackup.h>
#include <Storages/MergeTree/checkDataPart.h>
#include <Storages/StorageReplicatedMergeTree.h>
#include <Common/StringUtils/StringUtils.h>
#include <Common/escapeForFileName.h>
#include <Common/ZooKeeper/ZooKeeper.h>
#include <Common/CurrentMetrics.h>
#include <common/JSON.h>
#include <common/logger_useful.h>
#include <Compression/getCompressionCodecForFile.h>
#include <Parsers/queryToString.h>
#include <DataTypes/NestedUtils.h>


namespace CurrentMetrics
{
    extern const Metric PartsTemporary;
    extern const Metric PartsPreCommitted;
    extern const Metric PartsCommitted;
    extern const Metric PartsOutdated;
    extern const Metric PartsDeleting;
    extern const Metric PartsDeleteOnDestroy;

    extern const Metric PartsWide;
    extern const Metric PartsCompact;
    extern const Metric PartsInMemory;
}

namespace DB
{

namespace ErrorCodes
{
    extern const int DIRECTORY_ALREADY_EXISTS;
    extern const int CANNOT_READ_ALL_DATA;
    extern const int LOGICAL_ERROR;
    extern const int FILE_DOESNT_EXIST;
    extern const int NO_FILE_IN_DATA_PART;
    extern const int EXPECTED_END_OF_FILE;
    extern const int CORRUPTED_DATA;
    extern const int NOT_FOUND_EXPECTED_DATA_PART;
    extern const int BAD_SIZE_OF_FILE_IN_DATA_PART;
    extern const int BAD_TTL_FILE;
    extern const int NOT_IMPLEMENTED;
}

static std::unique_ptr<ReadBufferFromFileBase> openForReading(const DiskPtr & disk, const String & path)
{
    return disk->readFile(path, std::min(size_t(DBMS_DEFAULT_BUFFER_SIZE), disk->getFileSize(path)));
}

void IMergeTreeDataPart::MinMaxIndex::load(const MergeTreeData & data, const DiskPtr & disk_, const String & part_path)
{
    auto metadata_snapshot = data.getInMemoryMetadataPtr();
    const auto & partition_key = metadata_snapshot->getPartitionKey();

    auto minmax_column_names = data.getMinMaxColumnsNames(partition_key);
    auto minmax_column_types = data.getMinMaxColumnsTypes(partition_key);
    size_t minmax_idx_size = minmax_column_types.size();
    hyperrectangle.reserve(minmax_idx_size);
    for (size_t i = 0; i < minmax_idx_size; ++i)
    {
        String file_name = part_path + "minmax_" + escapeForFileName(minmax_column_names[i]) + ".idx";
        auto file = openForReading(disk_, file_name);
        auto serialization = minmax_column_types[i]->getDefaultSerialization();

        Field min_val;
        serialization->deserializeBinary(min_val, *file);
        Field max_val;
        serialization->deserializeBinary(max_val, *file);

        hyperrectangle.emplace_back(min_val, true, max_val, true);
    }
    initialized = true;
}

void IMergeTreeDataPart::MinMaxIndex::store(
    const MergeTreeData & data, const DiskPtr & disk_, const String & part_path, Checksums & out_checksums) const
{
    auto metadata_snapshot = data.getInMemoryMetadataPtr();
    const auto & partition_key = metadata_snapshot->getPartitionKey();

    auto minmax_column_names = data.getMinMaxColumnsNames(partition_key);
    auto minmax_column_types = data.getMinMaxColumnsTypes(partition_key);

    store(minmax_column_names, minmax_column_types, disk_, part_path, out_checksums);
}

void IMergeTreeDataPart::MinMaxIndex::store(
    const Names & column_names,
    const DataTypes & data_types,
    const DiskPtr & disk_,
    const String & part_path,
    Checksums & out_checksums) const
{
    if (!initialized)
        throw Exception("Attempt to store uninitialized MinMax index for part " + part_path + ". This is a bug.",
            ErrorCodes::LOGICAL_ERROR);

    for (size_t i = 0; i < column_names.size(); ++i)
    {
        String file_name = "minmax_" + escapeForFileName(column_names[i]) + ".idx";
        auto serialization = data_types.at(i)->getDefaultSerialization();

        auto out = disk_->writeFile(part_path + file_name);
        HashingWriteBuffer out_hashing(*out);
        serialization->serializeBinary(hyperrectangle[i].left, out_hashing);
        serialization->serializeBinary(hyperrectangle[i].right, out_hashing);
        out_hashing.next();
        out_checksums.files[file_name].file_size = out_hashing.count();
        out_checksums.files[file_name].file_hash = out_hashing.getHash();
        out->finalize();
    }
}

void IMergeTreeDataPart::MinMaxIndex::update(const Block & block, const Names & column_names)
{
    if (!initialized)
        hyperrectangle.reserve(column_names.size());

    for (size_t i = 0; i < column_names.size(); ++i)
    {
        FieldRef min_value;
        FieldRef max_value;
        const ColumnWithTypeAndName & column = block.getByName(column_names[i]);
        column.column->getExtremes(min_value, max_value);

        if (!initialized)
            hyperrectangle.emplace_back(min_value, true, max_value, true);
        else
        {
            hyperrectangle[i].left = std::min(hyperrectangle[i].left, min_value);
            hyperrectangle[i].right = std::max(hyperrectangle[i].right, max_value);
        }
    }

    initialized = true;
}

void IMergeTreeDataPart::MinMaxIndex::merge(const MinMaxIndex & other)
{
    if (!other.initialized)
        return;

    if (!initialized)
    {
        hyperrectangle = other.hyperrectangle;
        initialized = true;
    }
    else
    {
        for (size_t i = 0; i < hyperrectangle.size(); ++i)
        {
            hyperrectangle[i].left = std::min(hyperrectangle[i].left, other.hyperrectangle[i].left);
            hyperrectangle[i].right = std::max(hyperrectangle[i].right, other.hyperrectangle[i].right);
        }
    }
}


static void incrementStateMetric(IMergeTreeDataPart::State state)
{
    switch (state)
    {
        case IMergeTreeDataPart::State::Temporary:
            CurrentMetrics::add(CurrentMetrics::PartsTemporary);
            return;
        case IMergeTreeDataPart::State::PreCommitted:
            CurrentMetrics::add(CurrentMetrics::PartsPreCommitted);
            return;
        case IMergeTreeDataPart::State::Committed:
            CurrentMetrics::add(CurrentMetrics::PartsCommitted);
            return;
        case IMergeTreeDataPart::State::Outdated:
            CurrentMetrics::add(CurrentMetrics::PartsOutdated);
            return;
        case IMergeTreeDataPart::State::Deleting:
            CurrentMetrics::add(CurrentMetrics::PartsDeleting);
            return;
        case IMergeTreeDataPart::State::DeleteOnDestroy:
            CurrentMetrics::add(CurrentMetrics::PartsDeleteOnDestroy);
            return;
    }
}

static void decrementStateMetric(IMergeTreeDataPart::State state)
{
    switch (state)
    {
        case IMergeTreeDataPart::State::Temporary:
            CurrentMetrics::sub(CurrentMetrics::PartsTemporary);
            return;
        case IMergeTreeDataPart::State::PreCommitted:
            CurrentMetrics::sub(CurrentMetrics::PartsPreCommitted);
            return;
        case IMergeTreeDataPart::State::Committed:
            CurrentMetrics::sub(CurrentMetrics::PartsCommitted);
            return;
        case IMergeTreeDataPart::State::Outdated:
            CurrentMetrics::sub(CurrentMetrics::PartsOutdated);
            return;
        case IMergeTreeDataPart::State::Deleting:
            CurrentMetrics::sub(CurrentMetrics::PartsDeleting);
            return;
        case IMergeTreeDataPart::State::DeleteOnDestroy:
            CurrentMetrics::sub(CurrentMetrics::PartsDeleteOnDestroy);
            return;
    }
}

static void incrementTypeMetric(MergeTreeDataPartType type)
{
    switch (type.getValue())
    {
        case MergeTreeDataPartType::WIDE:
            CurrentMetrics::add(CurrentMetrics::PartsWide);
            return;
        case MergeTreeDataPartType::COMPACT:
            CurrentMetrics::add(CurrentMetrics::PartsCompact);
            return;
        case MergeTreeDataPartType::IN_MEMORY:
            CurrentMetrics::add(CurrentMetrics::PartsInMemory);
            return;
        case MergeTreeDataPartType::UNKNOWN:
            return;
    }
}

static void decrementTypeMetric(MergeTreeDataPartType type)
{
    switch (type.getValue())
    {
        case MergeTreeDataPartType::WIDE:
            CurrentMetrics::sub(CurrentMetrics::PartsWide);
            return;
        case MergeTreeDataPartType::COMPACT:
            CurrentMetrics::sub(CurrentMetrics::PartsCompact);
            return;
        case MergeTreeDataPartType::IN_MEMORY:
            CurrentMetrics::sub(CurrentMetrics::PartsInMemory);
            return;
        case MergeTreeDataPartType::UNKNOWN:
            return;
    }
}


IMergeTreeDataPart::IMergeTreeDataPart(
<<<<<<< HEAD
    const MergeTreeData & storage_,
    const String & name_,
    const VolumePtr & volume_,
    const std::optional<String> & relative_path_,
    Type part_type_)
    : IMergeTreeDataPart(
        storage_, name_,
        MergeTreePartInfo::fromPartName(name_, storage_.format_version),
        volume_, relative_path_, part_type_)
{
=======
    MergeTreeData & storage_,
    const String & name_,
    const VolumePtr & volume_,
    const std::optional<String> & relative_path_,
    Type part_type_,
    const IMergeTreeDataPart * parent_part_)
    : storage(storage_)
    , name(name_)
    , info(MergeTreePartInfo::fromPartName(name_, storage.format_version))
    , volume(parent_part_ ? parent_part_->volume : volume_)
    , relative_path(relative_path_.value_or(name_))
    , index_granularity_info(storage_, part_type_)
    , part_type(part_type_)
    , parent_part(parent_part_)
{
    if (parent_part)
        state = State::Committed;
    incrementStateMetric(state);
    incrementTypeMetric(part_type);
>>>>>>> c8427442
}

IMergeTreeDataPart::IMergeTreeDataPart(
    const MergeTreeData & storage_,
    const String & name_,
    const MergeTreePartInfo & info_,
    const VolumePtr & volume_,
    const std::optional<String> & relative_path_,
    Type part_type_,
    const IMergeTreeDataPart * parent_part_)
    : storage(storage_)
    , name(name_)
    , info(info_)
    , volume(parent_part_ ? parent_part_->volume : volume_)
    , relative_path(relative_path_.value_or(name_))
    , index_granularity_info(storage_, part_type_)
    , serialization_info(storage_.getSettings()->ratio_of_defaults_for_sparse_serialization)
    , part_type(part_type_)
    , parent_part(parent_part_)
{
    if (parent_part)
        state = State::Committed;
    incrementStateMetric(state);
    incrementTypeMetric(part_type);
}

IMergeTreeDataPart::~IMergeTreeDataPart()
{
    decrementStateMetric(state);
    decrementTypeMetric(part_type);
}


String IMergeTreeDataPart::getNewName(const MergeTreePartInfo & new_part_info) const
{
    if (storage.format_version < MERGE_TREE_DATA_MIN_FORMAT_VERSION_WITH_CUSTOM_PARTITIONING)
    {
        /// NOTE: getting min and max dates from the part name (instead of part data) because we want
        /// the merged part name be determined only by source part names.
        /// It is simpler this way when the real min and max dates for the block range can change
        /// (e.g. after an ALTER DELETE command).
        DayNum min_date;
        DayNum max_date;
        MergeTreePartInfo::parseMinMaxDatesFromPartName(name, min_date, max_date);
        return new_part_info.getPartNameV0(min_date, max_date);
    }
    else
        return new_part_info.getPartName();
}

std::optional<size_t> IMergeTreeDataPart::getColumnPosition(const String & column_name) const
{
    auto it = column_name_to_position.find(column_name);
    if (it == column_name_to_position.end())
        return {};
    return it->second;
}


void IMergeTreeDataPart::setState(IMergeTreeDataPart::State new_state) const
{
    decrementStateMetric(state);
    state = new_state;
    incrementStateMetric(state);
}

IMergeTreeDataPart::State IMergeTreeDataPart::getState() const
{
    return state;
}


std::pair<DayNum, DayNum> IMergeTreeDataPart::getMinMaxDate() const
{
    if (storage.minmax_idx_date_column_pos != -1 && minmax_idx.initialized)
    {
        const auto & hyperrectangle = minmax_idx.hyperrectangle[storage.minmax_idx_date_column_pos];
        return {DayNum(hyperrectangle.left.get<UInt64>()), DayNum(hyperrectangle.right.get<UInt64>())};
    }
    else
        return {};
}

std::pair<time_t, time_t> IMergeTreeDataPart::getMinMaxTime() const
{
    if (storage.minmax_idx_time_column_pos != -1 && minmax_idx.initialized)
    {
        const auto & hyperrectangle = minmax_idx.hyperrectangle[storage.minmax_idx_time_column_pos];

        /// The case of DateTime
        if (hyperrectangle.left.getType() == Field::Types::UInt64)
        {
            assert(hyperrectangle.right.getType() == Field::Types::UInt64);
            return {hyperrectangle.left.get<UInt64>(), hyperrectangle.right.get<UInt64>()};
        }
        /// The case of DateTime64
        else if (hyperrectangle.left.getType() == Field::Types::Decimal64)
        {
            assert(hyperrectangle.right.getType() == Field::Types::Decimal64);

            auto left = hyperrectangle.left.get<DecimalField<Decimal64>>();
            auto right = hyperrectangle.right.get<DecimalField<Decimal64>>();

            assert(left.getScale() == right.getScale());

            return { left.getValue() / left.getScaleMultiplier(), right.getValue() / right.getScaleMultiplier() };
        }
        else
            throw Exception(ErrorCodes::LOGICAL_ERROR, "Part minmax index by time is neither DateTime or DateTime64");
    }
    else
        return {};
}


void IMergeTreeDataPart::setColumns(const NamesAndTypesList & new_columns)
{
    columns = new_columns;
    column_name_to_position.clear();
    column_name_to_position.reserve(new_columns.size());
    size_t pos = 0;
    for (const auto & column : columns)
    {
        column_name_to_position.emplace(column.name, pos);
        for (const auto & subcolumn : column.type->getSubcolumnNames())
            column_name_to_position.emplace(Nested::concatenateName(column.name, subcolumn), pos);
        ++pos;
    }
}

void IMergeTreeDataPart::removeIfNeeded()
{
    if (state == State::DeleteOnDestroy || is_temp)
    {
        try
        {
            auto path = getFullRelativePath();

            if (!volume->getDisk()->exists(path))
                return;

            if (is_temp)
            {
                String file_name = fileName(relative_path);

                if (file_name.empty())
                    throw Exception("relative_path " + relative_path + " of part " + name + " is invalid or not set", ErrorCodes::LOGICAL_ERROR);

                if (!startsWith(file_name, "tmp"))
                {
                    LOG_ERROR(storage.log, "~DataPart() should remove part {} but its name doesn't start with tmp. Too suspicious, keeping the part.", path);
                    return;
                }
            }

            if (parent_part)
                projectionRemove(parent_part->getFullRelativePath());
            else
                remove(false);

            if (state == State::DeleteOnDestroy)
            {
                LOG_TRACE(storage.log, "Removed part from old location {}", path);
            }
        }
        catch (...)
        {
            tryLogCurrentException(__PRETTY_FUNCTION__);
        }
    }
}


UInt64 IMergeTreeDataPart::getIndexSizeInBytes() const
{
    UInt64 res = 0;
    for (const ColumnPtr & column : index)
        res += column->byteSize();
    return res;
}

UInt64 IMergeTreeDataPart::getIndexSizeInAllocatedBytes() const
{
    UInt64 res = 0;
    for (const ColumnPtr & column : index)
        res += column->allocatedBytes();
    return res;
}

String IMergeTreeDataPart::stateToString(IMergeTreeDataPart::State state)
{
    switch (state)
    {
        case State::Temporary:
            return "Temporary";
        case State::PreCommitted:
            return "PreCommitted";
        case State::Committed:
            return "Committed";
        case State::Outdated:
            return "Outdated";
        case State::Deleting:
            return "Deleting";
        case State::DeleteOnDestroy:
            return "DeleteOnDestroy";
    }

    __builtin_unreachable();
}

String IMergeTreeDataPart::stateString() const
{
    return stateToString(state);
}

void IMergeTreeDataPart::assertState(const std::initializer_list<IMergeTreeDataPart::State> & affordable_states) const
{
    if (!checkState(affordable_states))
    {
        String states_str;
        for (auto affordable_state : affordable_states)
            states_str += stateToString(affordable_state) + " ";

        throw Exception("Unexpected state of part " + getNameWithState() + ". Expected: " + states_str, ErrorCodes::NOT_FOUND_EXPECTED_DATA_PART);
    }
}

void IMergeTreeDataPart::assertOnDisk() const
{
    if (!isStoredOnDisk())
        throw Exception("Data part '" + name + "' with type '"
            + getType().toString() + "' is not stored on disk", ErrorCodes::LOGICAL_ERROR);
}


UInt64 IMergeTreeDataPart::getMarksCount() const
{
    return index_granularity.getMarksCount();
}

size_t IMergeTreeDataPart::getFileSizeOrZero(const String & file_name) const
{
    auto checksum = checksums.files.find(file_name);
    if (checksum == checksums.files.end())
        return 0;
    return checksum->second.file_size;
}

String IMergeTreeDataPart::getColumnNameWithMinimumCompressedSize(const StorageMetadataPtr & metadata_snapshot) const
{
    const auto & storage_columns = metadata_snapshot->getColumns().getAllPhysical();
    MergeTreeData::AlterConversions alter_conversions;
    if (!parent_part)
        alter_conversions = storage.getAlterConversionsForPart(shared_from_this());

    std::optional<std::string> minimum_size_column;
    UInt64 minimum_size = std::numeric_limits<UInt64>::max();

    for (const auto & column : storage_columns)
    {
        auto column_name = column.name;
        auto column_type = column.type;
        if (alter_conversions.isColumnRenamed(column.name))
            column_name = alter_conversions.getColumnOldName(column.name);

        if (!hasColumnFiles(column))
            continue;

        const auto size = getColumnSize(column_name, *column_type).data_compressed;
        if (size < minimum_size)
        {
            minimum_size = size;
            minimum_size_column = column_name;
        }
    }

    if (!minimum_size_column)
        throw Exception("Could not find a column of minimum size in MergeTree, part " + getFullPath(), ErrorCodes::LOGICAL_ERROR);

    return *minimum_size_column;
}

String IMergeTreeDataPart::getFullPath() const
{
    if (relative_path.empty())
        throw Exception("Part relative_path cannot be empty. It's bug.", ErrorCodes::LOGICAL_ERROR);

    return storage.getFullPathOnDisk(volume->getDisk()) + (parent_part ? parent_part->relative_path + "/" : "") + relative_path + "/";
}

String IMergeTreeDataPart::getFullRelativePath() const
{
    if (relative_path.empty())
        throw Exception("Part relative_path cannot be empty. It's bug.", ErrorCodes::LOGICAL_ERROR);

    return storage.relative_data_path + (parent_part ? parent_part->relative_path + "/" : "") + relative_path + "/";
}

void IMergeTreeDataPart::loadColumnsChecksumsIndexes(bool require_columns_checksums, bool check_consistency)
{
    assertOnDisk();

    /// Memory should not be limited during ATTACH TABLE query.
    /// This is already true at the server startup but must be also ensured for manual table ATTACH.
    /// Motivation: memory for index is shared between queries - not belong to the query itself.
    MemoryTracker::BlockerInThread temporarily_disable_memory_tracker(VariableContext::Global);

    loadUUID();
    loadColumns(require_columns_checksums);
    loadChecksums(require_columns_checksums);
    loadIndexGranularity();
    calculateColumnsSizesOnDisk();
    loadIndex();     /// Must be called after loadIndexGranularity as it uses the value of `index_granularity`
    loadRowsCount(); /// Must be called after loadIndexGranularity() as it uses the value of `index_granularity`.
    loadPartitionAndMinMaxIndex();
    if (!parent_part)
    {
        loadTTLInfos();
        loadProjections(require_columns_checksums, check_consistency);
    }

    if (check_consistency)
        checkConsistency(require_columns_checksums);
    loadDefaultCompressionCodec();
    loadSerializationInfo();
}

void IMergeTreeDataPart::loadProjections(bool require_columns_checksums, bool check_consistency)
{
    auto metadata_snapshot = storage.getInMemoryMetadataPtr();
    for (const auto & projection : metadata_snapshot->projections)
    {
        String path = getFullRelativePath() + projection.name + ".proj";
        if (volume->getDisk()->exists(path))
        {
            auto part = storage.createPart(projection.name, {"all", 0, 0, 0}, volume, projection.name + ".proj", this);
            part->loadColumnsChecksumsIndexes(require_columns_checksums, check_consistency);
            projection_parts.emplace(projection.name, std::move(part));
        }
    }
}

void IMergeTreeDataPart::loadIndexGranularity()
{
    throw Exception("Method 'loadIndexGranularity' is not implemented for part with type " + getType().toString(), ErrorCodes::NOT_IMPLEMENTED);
}

void IMergeTreeDataPart::loadIndex()
{
    /// It can be empty in case of mutations
    if (!index_granularity.isInitialized())
        throw Exception("Index granularity is not loaded before index loading", ErrorCodes::LOGICAL_ERROR);

    auto metadata_snapshot = storage.getInMemoryMetadataPtr();
    if (parent_part)
        metadata_snapshot = metadata_snapshot->projections.get(name).metadata;
    const auto & primary_key = metadata_snapshot->getPrimaryKey();
    size_t key_size = primary_key.column_names.size();

    if (key_size)
    {
        MutableColumns loaded_index;
        loaded_index.resize(key_size);

        for (size_t i = 0; i < key_size; ++i)
        {
            loaded_index[i] = primary_key.data_types[i]->createColumn();
            loaded_index[i]->reserve(index_granularity.getMarksCount());
        }

        String index_path = getFullRelativePath() + "primary.idx";
        auto index_file = openForReading(volume->getDisk(), index_path);

        size_t marks_count = index_granularity.getMarksCount();

        Serializations serializations(key_size);
        for (size_t j = 0; j < key_size; ++j)
            serializations[j] = primary_key.data_types[j]->getDefaultSerialization();

        for (size_t i = 0; i < marks_count; ++i) //-V756
            for (size_t j = 0; j < key_size; ++j)
                serializations[j]->deserializeBinary(*loaded_index[j], *index_file);

        for (size_t i = 0; i < key_size; ++i)
        {
            loaded_index[i]->protect();
            if (loaded_index[i]->size() != marks_count)
                throw Exception("Cannot read all data from index file " + index_path
                    + "(expected size: " + toString(marks_count) + ", read: " + toString(loaded_index[i]->size()) + ")",
                    ErrorCodes::CANNOT_READ_ALL_DATA);
        }

        if (!index_file->eof())
            throw Exception("Index file " + fullPath(volume->getDisk(), index_path) + " is unexpectedly long", ErrorCodes::EXPECTED_END_OF_FILE);

        index.assign(std::make_move_iterator(loaded_index.begin()), std::make_move_iterator(loaded_index.end()));
    }
}

NameSet IMergeTreeDataPart::getFileNamesWithoutChecksums() const
{
    if (!isStoredOnDisk())
        return {};

    NameSet result = {"checksums.txt", "columns.txt"};
    String default_codec_path = getFullRelativePath() + DEFAULT_COMPRESSION_CODEC_FILE_NAME;

    if (volume->getDisk()->exists(default_codec_path))
        result.emplace(DEFAULT_COMPRESSION_CODEC_FILE_NAME);

    return result;
}

void IMergeTreeDataPart::loadDefaultCompressionCodec()
{
    /// In memory parts doesn't have any compression
    if (!isStoredOnDisk())
    {
        default_codec = CompressionCodecFactory::instance().get("NONE", {});
        return;
    }

    String path = getFullRelativePath() + DEFAULT_COMPRESSION_CODEC_FILE_NAME;
    if (!volume->getDisk()->exists(path))
    {
        default_codec = detectDefaultCompressionCodec();
    }
    else
    {

        auto file_buf = openForReading(volume->getDisk(), path);
        String codec_line;
        readEscapedStringUntilEOL(codec_line, *file_buf);

        ReadBufferFromString buf(codec_line);

        if (!checkString("CODEC", buf))
        {
            LOG_WARNING(storage.log, "Cannot parse default codec for part {} from file {}, content '{}'. Default compression codec will be deduced automatically, from data on disk", name, path, codec_line);
            default_codec = detectDefaultCompressionCodec();
        }

        try
        {
            ParserCodec codec_parser;
            auto codec_ast = parseQuery(codec_parser, codec_line.data() + buf.getPosition(), codec_line.data() + codec_line.length(), "codec parser", 0, DBMS_DEFAULT_MAX_PARSER_DEPTH);
            default_codec = CompressionCodecFactory::instance().get(codec_ast, {});
        }
        catch (const DB::Exception & ex)
        {
            LOG_WARNING(storage.log, "Cannot parse default codec for part {} from file {}, content '{}', error '{}'. Default compression codec will be deduced automatically, from data on disk.", name, path, codec_line, ex.what());
            default_codec = detectDefaultCompressionCodec();
        }
    }
}

CompressionCodecPtr IMergeTreeDataPart::detectDefaultCompressionCodec() const
{
    /// In memory parts doesn't have any compression
    if (!isStoredOnDisk())
        return CompressionCodecFactory::instance().get("NONE", {});

    auto metadata_snapshot = storage.getInMemoryMetadataPtr();

    const auto & storage_columns = metadata_snapshot->getColumns();
    CompressionCodecPtr result = nullptr;
    for (const auto & part_column : columns)
    {
        /// It was compressed with default codec and it's not empty
        auto column_size = getColumnSize(part_column.name, *part_column.type);
        if (column_size.data_compressed != 0 && !storage_columns.hasCompressionCodec(part_column.name))
        {
            auto serialization = IDataType::getSerialization(part_column,
                [&](const String & stream_name)
                {
                    return volume->getDisk()->exists(stream_name + IMergeTreeDataPart::DATA_FILE_EXTENSION);
                });

            String path_to_data_file;
            serialization->enumerateStreams([&](const ISerialization::SubstreamPath & substream_path)
            {
                if (path_to_data_file.empty())
                {
                    String candidate_path = getFullRelativePath() + ISerialization::getFileNameForStream(part_column, substream_path) + ".bin";

                    /// We can have existing, but empty .bin files. Example: LowCardinality(Nullable(...)) columns and column_name.dict.null.bin file.
                    if (volume->getDisk()->exists(candidate_path) && volume->getDisk()->getFileSize(candidate_path) != 0)
                        path_to_data_file = candidate_path;
                }
            });

            if (path_to_data_file.empty())
            {
                LOG_WARNING(storage.log, "Part's {} column {} has non zero data compressed size, but all data files don't exist or empty", name, backQuoteIfNeed(part_column.name));
                continue;
            }

            result = getCompressionCodecForFile(volume->getDisk(), path_to_data_file);
            break;
        }
    }

    if (!result)
        result = CompressionCodecFactory::instance().getDefaultCodec();

    return result;
}

void IMergeTreeDataPart::loadPartitionAndMinMaxIndex()
{
    if (storage.format_version < MERGE_TREE_DATA_MIN_FORMAT_VERSION_WITH_CUSTOM_PARTITIONING && !parent_part)
    {
        DayNum min_date;
        DayNum max_date;
        MergeTreePartInfo::parseMinMaxDatesFromPartName(name, min_date, max_date);

        const auto & date_lut = DateLUT::instance();
        partition = MergeTreePartition(date_lut.toNumYYYYMM(min_date));
        minmax_idx = MinMaxIndex(min_date, max_date);
    }
    else
    {
        String path = getFullRelativePath();
        if (!parent_part)
            partition.load(storage, volume->getDisk(), path);

        if (!isEmpty())
        {
            if (parent_part)
                // projection parts don't have minmax_idx, and it's always initialized
                minmax_idx.initialized = true;
            else
                minmax_idx.load(storage, volume->getDisk(), path);
        }
        if (parent_part)
            return;
    }

    auto metadata_snapshot = storage.getInMemoryMetadataPtr();
    String calculated_partition_id = partition.getID(metadata_snapshot->getPartitionKey().sample_block);
    if (calculated_partition_id != info.partition_id)
        throw Exception(
            "While loading part " + getFullPath() + ": calculated partition ID: " + calculated_partition_id
            + " differs from partition ID in part name: " + info.partition_id,
            ErrorCodes::CORRUPTED_DATA);
}

void IMergeTreeDataPart::loadChecksums(bool require)
{
    const String path = getFullRelativePath() + "checksums.txt";

    if (volume->getDisk()->exists(path))
    {
        auto buf = openForReading(volume->getDisk(), path);
        if (checksums.read(*buf))
        {
            assertEOF(*buf);
            bytes_on_disk = checksums.getTotalSizeOnDisk();
        }
        else
            bytes_on_disk = calculateTotalSizeOnDisk(volume->getDisk(), getFullRelativePath());
    }
    else
    {
        if (require)
            throw Exception(ErrorCodes::NO_FILE_IN_DATA_PART, "No checksums.txt in part {}", name);

        /// If the checksums file is not present, calculate the checksums and write them to disk.
        /// Check the data while we are at it.
        LOG_WARNING(storage.log, "Checksums for part {} not found. Will calculate them from data on disk.", name);

        checksums = checkDataPart(shared_from_this(), false);

        {
            auto out = volume->getDisk()->writeFile(getFullRelativePath() + "checksums.txt.tmp", 4096);
            checksums.write(*out);
        }

        volume->getDisk()->moveFile(getFullRelativePath() + "checksums.txt.tmp", getFullRelativePath() + "checksums.txt");

        bytes_on_disk = checksums.getTotalSizeOnDisk();
    }
}

void IMergeTreeDataPart::loadRowsCount()
{
    String path = getFullRelativePath() + "count.txt";

    auto read_rows_count = [&]()
    {
        auto buf = openForReading(volume->getDisk(), path);
        readIntText(rows_count, *buf);
        assertEOF(*buf);
    };

    if (index_granularity.empty())
    {
        rows_count = 0;
    }
    else if (storage.format_version >= MERGE_TREE_DATA_MIN_FORMAT_VERSION_WITH_CUSTOM_PARTITIONING || part_type == Type::COMPACT || parent_part)
    {
        if (!volume->getDisk()->exists(path))
            throw Exception("No count.txt in part " + name, ErrorCodes::NO_FILE_IN_DATA_PART);

        read_rows_count();

#ifndef NDEBUG
        /// columns have to be loaded
        for (const auto & column : getColumns())
        {
            /// Most trivial types
            if (column.type->isValueRepresentedByNumber()
                && !column.type->haveSubtypes()
                && getSerializationForColumn(column)->getKind() == ISerialization::Kind::DEFAULT)
            {
                auto size = getColumnSize(column.name, *column.type);

                if (size.data_uncompressed == 0)
                    continue;

                size_t rows_in_column = size.data_uncompressed / column.type->getSizeOfValueInMemory();
                if (rows_in_column != rows_count)
                {
                    throw Exception(
                        ErrorCodes::LOGICAL_ERROR,
                        "Column {} has rows count {} according to size in memory "
                        "and size of single value, but data part {} has {} rows", backQuote(column.name), rows_in_column, name, rows_count);
                }

                size_t last_possibly_incomplete_mark_rows = index_granularity.getLastNonFinalMarkRows();
                /// All this rows have to be written in column
                size_t index_granularity_without_last_mark = index_granularity.getTotalRows() - last_possibly_incomplete_mark_rows;
                /// We have more rows in column than in index granularity without last possibly incomplete mark
                if (rows_in_column < index_granularity_without_last_mark)
                {
                    throw Exception(
                        ErrorCodes::LOGICAL_ERROR,
                        "Column {} has rows count {} according to size in memory "
                        "and size of single value, but index granularity in part {} without last mark has {} rows, which is more than in column",
                        backQuote(column.name), rows_in_column, name, index_granularity.getTotalRows());
                }

                /// In last mark we actually written less or equal rows than stored in last mark of index granularity
                if (rows_in_column - index_granularity_without_last_mark > last_possibly_incomplete_mark_rows)
                {
                     throw Exception(
                        ErrorCodes::LOGICAL_ERROR,
                        "Column {} has rows count {} in last mark according to size in memory "
                        "and size of single value, but index granularity in part {} in last mark has {} rows which is less than in column",
                        backQuote(column.name), rows_in_column - index_granularity_without_last_mark, name, last_possibly_incomplete_mark_rows);
                }
            }
        }
#endif
    }
    else
    {
        if (volume->getDisk()->exists(path))
        {
            read_rows_count();
            return;
        }

        for (const NameAndTypePair & column : columns)
        {
            ColumnPtr column_col = column.type->createColumn(*getSerializationForColumn(column));
            if (!column_col->isFixedAndContiguous() || column_col->lowCardinality())
                continue;

            size_t column_size = getColumnSize(column.name, *column.type).data_uncompressed;
            if (!column_size)
                continue;

            size_t sizeof_field = column_col->sizeOfValueIfFixed();
            rows_count = column_size / sizeof_field;

            if (column_size % sizeof_field != 0)
            {
                throw Exception(
                    "Uncompressed size of column " + column.name + "(" + toString(column_size)
                    + ") is not divisible by the size of value (" + toString(sizeof_field) + ")",
                    ErrorCodes::LOGICAL_ERROR);
            }

            size_t last_mark_index_granularity = index_granularity.getLastNonFinalMarkRows();
            size_t rows_approx = index_granularity.getTotalRows();
            if (!(rows_count <= rows_approx && rows_approx < rows_count + last_mark_index_granularity))
                throw Exception(
                    "Unexpected size of column " + column.name + ": " + toString(rows_count) + " rows, expected "
                    + toString(rows_approx) + "+-" + toString(last_mark_index_granularity) + " rows according to the index",
                    ErrorCodes::LOGICAL_ERROR);

            return;
        }

        throw Exception("Data part doesn't contain fixed size column (even Date column)", ErrorCodes::LOGICAL_ERROR);
    }
}

void IMergeTreeDataPart::loadTTLInfos()
{
    String path = getFullRelativePath() + "ttl.txt";
    if (volume->getDisk()->exists(path))
    {
        auto in = openForReading(volume->getDisk(), path);
        assertString("ttl format version: ", *in);
        size_t format_version;
        readText(format_version, *in);
        assertChar('\n', *in);

        if (format_version == 1)
        {
            try
            {
                ttl_infos.read(*in);
            }
            catch (const JSONException &)
            {
                throw Exception("Error while parsing file ttl.txt in part: " + name, ErrorCodes::BAD_TTL_FILE);
            }
        }
        else
            throw Exception("Unknown ttl format version: " + toString(format_version), ErrorCodes::BAD_TTL_FILE);
    }
}

void IMergeTreeDataPart::loadUUID()
{
    String path = getFullRelativePath() + UUID_FILE_NAME;

    if (volume->getDisk()->exists(path))
    {
        auto in = openForReading(volume->getDisk(), path);
        readText(uuid, *in);
        if (uuid == UUIDHelpers::Nil)
            throw Exception("Unexpected empty " + String(UUID_FILE_NAME) + " in part: " + name, ErrorCodes::LOGICAL_ERROR);
    }
}

void IMergeTreeDataPart::loadSerializationInfo()
{
    String path = getFullRelativePath() + SERIALIZATION_FILE_NAME;
    if (volume->getDisk()->exists(path))
    {
        auto in = openForReading(volume->getDisk(), path);
        serialization_info.read(*in);
    }
}

void IMergeTreeDataPart::loadColumns(bool require)
{
    String path = getFullRelativePath() + "columns.txt";
    auto metadata_snapshot = storage.getInMemoryMetadataPtr();
    if (parent_part)
        metadata_snapshot = metadata_snapshot->projections.get(name).metadata;
    NamesAndTypesList loaded_columns;

    if (!volume->getDisk()->exists(path))
    {
        /// We can get list of columns only from columns.txt in compact parts.
        if (require || part_type == Type::COMPACT)
            throw Exception("No columns.txt in part " + name + ", expected path " + path + " on drive " + volume->getDisk()->getName(),
                ErrorCodes::NO_FILE_IN_DATA_PART);

        /// If there is no file with a list of columns, write it down.
        for (const NameAndTypePair & column : metadata_snapshot->getColumns().getAllPhysical())
            if (volume->getDisk()->exists(getFullRelativePath() + getFileNameForColumn(column) + ".bin"))
                loaded_columns.push_back(column);

        if (columns.empty())
            throw Exception("No columns in part " + name, ErrorCodes::NO_FILE_IN_DATA_PART);

        {
            auto buf = volume->getDisk()->writeFile(path + ".tmp", 4096);
            loaded_columns.writeText(*buf);
        }
        volume->getDisk()->moveFile(path + ".tmp", path);
    }
    else
    {
        loaded_columns.readText(*volume->getDisk()->readFile(path));
    }

    setColumns(loaded_columns);
}

bool IMergeTreeDataPart::shallParticipateInMerges(const StoragePolicyPtr & storage_policy) const
{
    /// `IMergeTreeDataPart::volume` describes space where current part belongs, and holds
    /// `SingleDiskVolume` object which does not contain up-to-date settings of corresponding volume.
    /// Therefore we shall obtain volume from storage policy.
    auto volume_ptr = storage_policy->getVolume(storage_policy->getVolumeIndexByDisk(volume->getDisk()));

    return !volume_ptr->areMergesAvoided();
}

UInt64 IMergeTreeDataPart::calculateTotalSizeOnDisk(const DiskPtr & disk_, const String & from)
{
    if (disk_->isFile(from))
        return disk_->getFileSize(from);
    std::vector<std::string> files;
    disk_->listFiles(from, files);
    UInt64 res = 0;
    for (const auto & file : files)
        res += calculateTotalSizeOnDisk(disk_, from + "/" + file);
    return res;
}


void IMergeTreeDataPart::renameTo(const String & new_relative_path, bool remove_new_dir_if_exists) const
{
    assertOnDisk();

    String from = getFullRelativePath();
    String to = storage.relative_data_path + (parent_part ? parent_part->relative_path + "/" : "") + new_relative_path + "/";

    if (!volume->getDisk()->exists(from))
        throw Exception("Part directory " + fullPath(volume->getDisk(), from) + " doesn't exist. Most likely it is a logical error.", ErrorCodes::FILE_DOESNT_EXIST);

    if (volume->getDisk()->exists(to))
    {
        if (remove_new_dir_if_exists)
        {
            Names files;
            volume->getDisk()->listFiles(to, files);

            LOG_WARNING(storage.log, "Part directory {} already exists and contains {} files. Removing it.", fullPath(volume->getDisk(), to), files.size());

            volume->getDisk()->removeRecursive(to);
        }
        else
        {
            throw Exception("Part directory " + fullPath(volume->getDisk(), to) + " already exists", ErrorCodes::DIRECTORY_ALREADY_EXISTS);
        }
    }

    volume->getDisk()->setLastModified(from, Poco::Timestamp::fromEpochTime(time(nullptr)));
    volume->getDisk()->moveDirectory(from, to);
    relative_path = new_relative_path;

    SyncGuardPtr sync_guard;
    if (storage.getSettings()->fsync_part_directory)
        sync_guard = volume->getDisk()->getDirectorySyncGuard(to);

    storage.lockSharedData(*this);
}


void IMergeTreeDataPart::remove(bool keep_s3) const
{
    if (!isStoredOnDisk())
        return;

    if (relative_path.empty())
        throw Exception("Part relative_path cannot be empty. This is bug.", ErrorCodes::LOGICAL_ERROR);

    if (isProjectionPart())
    {
        LOG_WARNING(storage.log, "Projection part {} should be removed by its parent {}.", name, parent_part->name);
        projectionRemove(parent_part->getFullRelativePath());
        return;
    }

    /** Atomic directory removal:
      * - rename directory to temporary name;
      * - remove it recursive.
      *
      * For temporary name we use "delete_tmp_" prefix.
      *
      * NOTE: We cannot use "tmp_delete_" prefix, because there is a second thread,
      *  that calls "clearOldTemporaryDirectories" and removes all directories, that begin with "tmp_" and are old enough.
      * But when we removing data part, it can be old enough. And rename doesn't change mtime.
      * And a race condition can happen that will lead to "File not found" error here.
      */

    String from = storage.relative_data_path + relative_path;
    String to = storage.relative_data_path + "delete_tmp_" + name;
    // TODO directory delete_tmp_<name> is never removed if server crashes before returning from this function

    auto disk = volume->getDisk();
    if (disk->exists(to))
    {
        LOG_WARNING(storage.log, "Directory {} (to which part must be renamed before removing) already exists. Most likely this is due to unclean restart. Removing it.", fullPath(disk, to));
        try
        {
            disk->removeSharedRecursive(to + "/", keep_s3);
        }
        catch (...)
        {
            LOG_ERROR(storage.log, "Cannot recursively remove directory {}. Exception: {}", fullPath(disk, to), getCurrentExceptionMessage(false));
            throw;
        }
    }

    try
    {
        disk->moveDirectory(from, to);
    }
    catch (const Poco::FileNotFoundException &)
    {
        LOG_ERROR(storage.log, "Directory {} (part to remove) doesn't exist or one of nested files has gone. Most likely this is due to manual removing. This should be discouraged. Ignoring.", fullPath(disk, to));

        return;
    }

    // Record existing projection directories so we don't remove them twice
    std::unordered_set<String> projection_directories;
    for (const auto & [p_name, projection_part] : projection_parts)
    {
        projection_part->projectionRemove(to);
        projection_directories.emplace(p_name + ".proj");
    }


    if (checksums.empty())
    {
        /// If the part is not completely written, we cannot use fast path by listing files.
        disk->removeSharedRecursive(to + "/", keep_s3);
    }
    else
    {
        try
        {
            /// Remove each expected file in directory, then remove directory itself.

    #if !defined(__clang__)
    #    pragma GCC diagnostic push
    #    pragma GCC diagnostic ignored "-Wunused-variable"
    #endif
            for (const auto & [file, _] : checksums.files)
            {
                if (projection_directories.find(file) == projection_directories.end())
                    disk->removeSharedFile(to + "/" + file, keep_s3);
            }
    #if !defined(__clang__)
    #    pragma GCC diagnostic pop
    #endif

            for (const auto & file : {"checksums.txt", "columns.txt"})
                disk->removeSharedFile(to + "/" + file, keep_s3);

            disk->removeSharedFileIfExists(to + "/" + DEFAULT_COMPRESSION_CODEC_FILE_NAME, keep_s3);
            disk->removeSharedFileIfExists(to + "/" + DELETE_ON_DESTROY_MARKER_FILE_NAME, keep_s3);

            disk->removeDirectory(to);
        }
        catch (...)
        {
            /// Recursive directory removal does many excessive "stat" syscalls under the hood.

            LOG_ERROR(storage.log, "Cannot quickly remove directory {} by removing files; fallback to recursive removal. Reason: {}", fullPath(disk, to), getCurrentExceptionMessage(false));

            disk->removeSharedRecursive(to + "/", keep_s3);
        }
    }
}


void IMergeTreeDataPart::projectionRemove(const String & parent_to) const
{
    String to = parent_to + "/" + relative_path;
    auto disk = volume->getDisk();
    if (checksums.empty())
    {

        LOG_ERROR(
            storage.log,
            "Cannot quickly remove directory {} by removing files; fallback to recursive removal. Reason: checksums.txt is missing",
            fullPath(disk, to));
        /// If the part is not completely written, we cannot use fast path by listing files.
        disk->removeRecursive(to + "/");
    }
    else
    {
        try
        {
            /// Remove each expected file in directory, then remove directory itself.

    #if !defined(__clang__)
    #    pragma GCC diagnostic push
    #    pragma GCC diagnostic ignored "-Wunused-variable"
    #endif
            for (const auto & [file, _] : checksums.files)
                disk->removeFile(to + "/" + file);
    #if !defined(__clang__)
    #    pragma GCC diagnostic pop
    #endif

            for (const auto & file : {"checksums.txt", "columns.txt"})
                disk->removeFile(to + "/" + file);
            disk->removeFileIfExists(to + "/" + DEFAULT_COMPRESSION_CODEC_FILE_NAME);
            disk->removeFileIfExists(to + "/" + DELETE_ON_DESTROY_MARKER_FILE_NAME);

            disk->removeDirectory(to);
        }
        catch (...)
        {
            /// Recursive directory removal does many excessive "stat" syscalls under the hood.

            LOG_ERROR(storage.log, "Cannot quickly remove directory {} by removing files; fallback to recursive removal. Reason: {}", fullPath(disk, to), getCurrentExceptionMessage(false));

            disk->removeRecursive(to + "/");
         }
     }
 }

String IMergeTreeDataPart::getRelativePathForPrefix(const String & prefix) const
{
    String res;

    /** If you need to detach a part, and directory into which we want to rename it already exists,
        *  we will rename to the directory with the name to which the suffix is added in the form of "_tryN".
        * This is done only in the case of `to_detached`, because it is assumed that in this case the exact name does not matter.
        * No more than 10 attempts are made so that there are not too many junk directories left.
        */
    for (int try_no = 0; try_no < 10; try_no++)
    {
        res = (prefix.empty() ? "" : prefix + "_") + name + (try_no ? "_try" + DB::toString(try_no) : "");

        if (!volume->getDisk()->exists(getFullRelativePath() + res))
            return res;

        LOG_WARNING(storage.log, "Directory {} (to detach to) already exists. Will detach to directory with '_tryN' suffix.", res);
    }

    return res;
}

String IMergeTreeDataPart::getRelativePathForDetachedPart(const String & prefix) const
{
    /// Do not allow underscores in the prefix because they are used as separators.
    assert(prefix.find_first_of('_') == String::npos);
    return "detached/" + getRelativePathForPrefix(prefix);
}

void IMergeTreeDataPart::renameToDetached(const String & prefix) const
{
    renameTo(getRelativePathForDetachedPart(prefix), true);
}

void IMergeTreeDataPart::makeCloneInDetached(const String & prefix, const StorageMetadataPtr & /*metadata_snapshot*/) const
{
    String destination_path = storage.relative_data_path + getRelativePathForDetachedPart(prefix);

    /// Backup is not recursive (max_level is 0), so do not copy inner directories
    localBackup(volume->getDisk(), getFullRelativePath(), destination_path, 0);
    volume->getDisk()->removeFileIfExists(destination_path + "/" + DELETE_ON_DESTROY_MARKER_FILE_NAME);
}

void IMergeTreeDataPart::makeCloneOnDisk(const DiskPtr & disk, const String & directory_name) const
{
    assertOnDisk();

    if (disk->getName() == volume->getDisk()->getName())
        throw Exception("Can not clone data part " + name + " to same disk " + volume->getDisk()->getName(), ErrorCodes::LOGICAL_ERROR);
    if (directory_name.empty())
        throw Exception("Can not clone data part " + name + " to empty directory.", ErrorCodes::LOGICAL_ERROR);

    String path_to_clone = storage.relative_data_path + directory_name + '/';

    if (disk->exists(path_to_clone + relative_path))
    {
        LOG_WARNING(storage.log, "Path " + fullPath(disk, path_to_clone + relative_path) + " already exists. Will remove it and clone again.");
        disk->removeRecursive(path_to_clone + relative_path + '/');
    }
    disk->createDirectories(path_to_clone);
    volume->getDisk()->copy(getFullRelativePath(), disk, path_to_clone);
    volume->getDisk()->removeFileIfExists(path_to_clone + '/' + DELETE_ON_DESTROY_MARKER_FILE_NAME);
}

void IMergeTreeDataPart::checkConsistencyBase() const
{
    String path = getFullRelativePath();

    auto metadata_snapshot = storage.getInMemoryMetadataPtr();
    if (parent_part)
        metadata_snapshot = metadata_snapshot->projections.get(name).metadata;
    else
    {
        // No need to check projections here because we already did consistent checking when loading projections if necessary.
    }

    const auto & pk = metadata_snapshot->getPrimaryKey();
    const auto & partition_key = metadata_snapshot->getPartitionKey();
    if (!checksums.empty())
    {
        if (!pk.column_names.empty() && !checksums.files.count("primary.idx"))
            throw Exception("No checksum for primary.idx", ErrorCodes::NO_FILE_IN_DATA_PART);

        if (storage.format_version >= MERGE_TREE_DATA_MIN_FORMAT_VERSION_WITH_CUSTOM_PARTITIONING)
        {
            if (!checksums.files.count("count.txt"))
                throw Exception("No checksum for count.txt", ErrorCodes::NO_FILE_IN_DATA_PART);

            if (metadata_snapshot->hasPartitionKey() && !checksums.files.count("partition.dat"))
                throw Exception("No checksum for partition.dat", ErrorCodes::NO_FILE_IN_DATA_PART);

            if (!isEmpty() && !parent_part)
            {
                for (const String & col_name : storage.getMinMaxColumnsNames(partition_key))
                {
                    if (!checksums.files.count("minmax_" + escapeForFileName(col_name) + ".idx"))
                        throw Exception("No minmax idx file checksum for column " + col_name, ErrorCodes::NO_FILE_IN_DATA_PART);
                }
            }
        }

        checksums.checkSizes(volume->getDisk(), path);
    }
    else
    {
        auto check_file_not_empty = [&path](const DiskPtr & disk_, const String & file_path)
        {
            UInt64 file_size;
            if (!disk_->exists(file_path) || (file_size = disk_->getFileSize(file_path)) == 0)
                throw Exception("Part " + fullPath(disk_, path) + " is broken: " + fullPath(disk_, file_path) + " is empty", ErrorCodes::BAD_SIZE_OF_FILE_IN_DATA_PART);
            return file_size;
        };

        /// Check that the primary key index is not empty.
        if (!pk.column_names.empty())
            check_file_not_empty(volume->getDisk(), path + "primary.idx");

        if (storage.format_version >= MERGE_TREE_DATA_MIN_FORMAT_VERSION_WITH_CUSTOM_PARTITIONING)
        {
            check_file_not_empty(volume->getDisk(), path + "count.txt");

            if (metadata_snapshot->hasPartitionKey())
                check_file_not_empty(volume->getDisk(), path + "partition.dat");

            if (!parent_part)
            {
                for (const String & col_name : storage.getMinMaxColumnsNames(partition_key))
                    check_file_not_empty(volume->getDisk(), path + "minmax_" + escapeForFileName(col_name) + ".idx");
            }
        }
    }
}

void IMergeTreeDataPart::checkConsistency(bool /* require_part_metadata */) const
{
    throw Exception("Method 'checkConsistency' is not implemented for part with type " + getType().toString(), ErrorCodes::NOT_IMPLEMENTED);
}


void IMergeTreeDataPart::calculateColumnsSizesOnDisk()
{
    if (getColumns().empty() || checksums.empty())
        throw Exception("Cannot calculate columns sizes when columns or checksums are not initialized", ErrorCodes::LOGICAL_ERROR);

    calculateEachColumnSizes(columns_sizes, total_columns_size);
}

ColumnSize IMergeTreeDataPart::getColumnSize(const String & column_name, const IDataType & /* type */) const
{
    /// For some types of parts columns_size maybe not calculated
    auto it = columns_sizes.find(column_name);
    if (it != columns_sizes.end())
        return it->second;

    return ColumnSize{};
}

void IMergeTreeDataPart::accumulateColumnSizes(ColumnToSize & column_to_size) const
{
    for (const auto & [column_name, size] : columns_sizes)
        column_to_size[column_name] = size.data_compressed;
}


bool IMergeTreeDataPart::checkAllTTLCalculated(const StorageMetadataPtr & metadata_snapshot) const
{
    if (!metadata_snapshot->hasAnyTTL())
        return false;

    if (metadata_snapshot->hasRowsTTL())
    {
        if (isEmpty()) /// All rows were finally deleted and we don't store TTL
            return true;
        else if (ttl_infos.table_ttl.min == 0)
            return false;
    }

    for (const auto & [column, desc] : metadata_snapshot->getColumnTTLs())
    {
        /// Part has this column, but we don't calculated TTL for it
        if (!ttl_infos.columns_ttl.count(column) && getColumns().contains(column))
            return false;
    }

    for (const auto & move_desc : metadata_snapshot->getMoveTTLs())
    {
        /// Move TTL is not calculated
        if (!ttl_infos.moves_ttl.count(move_desc.result_column))
            return false;
    }

    for (const auto & group_by_desc : metadata_snapshot->getGroupByTTLs())
    {
        if (!ttl_infos.group_by_ttl.count(group_by_desc.result_column))
            return false;
    }

    for (const auto & rows_where_desc : metadata_snapshot->getRowsWhereTTLs())
    {
        if (!ttl_infos.rows_where_ttl.count(rows_where_desc.result_column))
            return false;
    }

    return true;
}

SerializationPtr IMergeTreeDataPart::getSerializationForColumn(const NameAndTypePair & column) const
{
    return IDataType::getSerialization(column,
        [&](const String & stream_name)
        {
            return checksums.files.count(stream_name + DATA_FILE_EXTENSION) != 0;
        });
}

String IMergeTreeDataPart::getUniqueId() const
{
    String id;

    auto disk = volume->getDisk();

    if (disk->getType() == DB::DiskType::Type::S3)
        id = disk->getUniqueId(getFullRelativePath() + "checksums.txt");

    if (id.empty())
        throw Exception("Can't get unique S3 object", ErrorCodes::LOGICAL_ERROR);

    return id;
}


String IMergeTreeDataPart::getZeroLevelPartBlockID() const
{
    if (info.level != 0)
        throw Exception(ErrorCodes::LOGICAL_ERROR, "Trying to get block id for non zero level part {}", name);

    SipHash hash;
    checksums.computeTotalChecksumDataOnly(hash);
    union
    {
        char bytes[16];
        UInt64 words[2];
    } hash_value;
    hash.get128(hash_value.bytes);

    return info.partition_id + "_" + toString(hash_value.words[0]) + "_" + toString(hash_value.words[1]);
}

bool isCompactPart(const MergeTreeDataPartPtr & data_part)
{
    return (data_part && data_part->getType() == MergeTreeDataPartType::COMPACT);
}

bool isWidePart(const MergeTreeDataPartPtr & data_part)
{
    return (data_part && data_part->getType() == MergeTreeDataPartType::WIDE);
}

bool isInMemoryPart(const MergeTreeDataPartPtr & data_part)
{
    return (data_part && data_part->getType() == MergeTreeDataPartType::IN_MEMORY);
}

}<|MERGE_RESOLUTION|>--- conflicted
+++ resolved
@@ -255,18 +255,6 @@
 
 
 IMergeTreeDataPart::IMergeTreeDataPart(
-<<<<<<< HEAD
-    const MergeTreeData & storage_,
-    const String & name_,
-    const VolumePtr & volume_,
-    const std::optional<String> & relative_path_,
-    Type part_type_)
-    : IMergeTreeDataPart(
-        storage_, name_,
-        MergeTreePartInfo::fromPartName(name_, storage_.format_version),
-        volume_, relative_path_, part_type_)
-{
-=======
     MergeTreeData & storage_,
     const String & name_,
     const VolumePtr & volume_,
@@ -286,7 +274,6 @@
         state = State::Committed;
     incrementStateMetric(state);
     incrementTypeMetric(part_type);
->>>>>>> c8427442
 }
 
 IMergeTreeDataPart::IMergeTreeDataPart(
