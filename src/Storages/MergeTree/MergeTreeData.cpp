#include <Compression/CompressedReadBuffer.h>
#include <DataStreams/copyData.h>
#include <DataTypes/DataTypeArray.h>
#include <DataTypes/DataTypeDate.h>
#include <DataTypes/DataTypeDateTime.h>
#include <DataTypes/DataTypeEnum.h>
#include <DataTypes/DataTypeLowCardinality.h>
#include <DataTypes/DataTypeNullable.h>
#include <DataTypes/DataTypeUUID.h>
#include <DataTypes/DataTypeTuple.h>
#include <DataTypes/NestedUtils.h>
#include <Formats/FormatFactory.h>
#include <Functions/FunctionFactory.h>
#include <Functions/IFunction.h>
#include <IO/ConcatReadBuffer.h>
#include <IO/Operators.h>
#include <IO/ReadBufferFromMemory.h>
#include <IO/WriteBufferFromString.h>
#include <Interpreters/ExpressionAnalyzer.h>
#include <Interpreters/PartLog.h>
#include <Interpreters/TreeRewriter.h>
#include <Interpreters/inplaceBlockConversions.h>
#include <Interpreters/Context.h>
#include <Interpreters/InterpreterSelectQuery.h>
#include <Parsers/ASTFunction.h>
#include <Parsers/ASTLiteral.h>
#include <Parsers/ASTNameTypePair.h>
#include <Parsers/ASTPartition.h>
#include <Parsers/ASTSetQuery.h>
#include <Parsers/ExpressionListParsers.h>
#include <Parsers/parseQuery.h>
#include <Parsers/queryToString.h>
#include <Processors/Formats/InputStreamFromInputFormat.h>
#include <Storages/AlterCommands.h>
#include <Storages/MergeTree/MergeTreeData.h>
#include <Storages/MergeTree/MergeTreeDataPartCompact.h>
#include <Storages/MergeTree/MergeTreeDataPartInMemory.h>
#include <Storages/MergeTree/MergeTreeDataPartWide.h>
#include <Storages/MergeTree/MergeTreeSequentialSource.h>
#include <Storages/MergeTree/MergedBlockOutputStream.h>
#include <Storages/MergeTree/MergedColumnOnlyOutputStream.h>
#include <Storages/MergeTree/checkDataPart.h>
#include <Storages/MergeTree/localBackup.h>
#include <Storages/StorageMergeTree.h>
#include <Storages/StorageReplicatedMergeTree.h>
#include <Storages/VirtualColumnUtils.h>
#include <Common/Increment.h>
#include <Common/SimpleIncrement.h>
#include <Common/Stopwatch.h>
#include <Common/StringUtils/StringUtils.h>
#include <Common/escapeForFileName.h>
#include <Common/quoteString.h>
#include <Common/typeid_cast.h>

#include <boost/range/adaptor/filtered.hpp>
#include <boost/algorithm/string/join.hpp>

#include <ext/scope_guard_safe.h>

#include <algorithm>
#include <iomanip>
#include <optional>
#include <set>
#include <thread>
#include <typeinfo>
#include <typeindex>
#include <unordered_set>
#include <filesystem>


namespace fs = std::filesystem;

namespace ProfileEvents
{
    extern const Event RejectedInserts;
    extern const Event DelayedInserts;
    extern const Event DelayedInsertsMilliseconds;
    extern const Event DuplicatedInsertedBlocks;
}

namespace CurrentMetrics
{
    extern const Metric DelayedInserts;
    extern const Metric BackgroundMovePoolTask;
}


namespace
{
    constexpr UInt64 RESERVATION_MIN_ESTIMATION_SIZE = 1u * 1024u * 1024u; /// 1MB
}


namespace DB
{

namespace ErrorCodes
{
    extern const int NO_SUCH_DATA_PART;
    extern const int NOT_IMPLEMENTED;
    extern const int DIRECTORY_ALREADY_EXISTS;
    extern const int TOO_MANY_UNEXPECTED_DATA_PARTS;
    extern const int DUPLICATE_DATA_PART;
    extern const int NO_SUCH_COLUMN_IN_TABLE;
    extern const int LOGICAL_ERROR;
    extern const int ILLEGAL_COLUMN;
    extern const int CORRUPTED_DATA;
    extern const int BAD_TYPE_OF_FIELD;
    extern const int BAD_ARGUMENTS;
    extern const int INVALID_PARTITION_VALUE;
    extern const int METADATA_MISMATCH;
    extern const int PART_IS_TEMPORARILY_LOCKED;
    extern const int TOO_MANY_PARTS;
    extern const int INCOMPATIBLE_COLUMNS;
    extern const int BAD_TTL_EXPRESSION;
    extern const int INCORRECT_FILE_NAME;
    extern const int BAD_DATA_PART_NAME;
    extern const int READONLY_SETTING;
    extern const int ABORTED;
    extern const int UNKNOWN_PART_TYPE;
    extern const int UNKNOWN_DISK;
    extern const int NOT_ENOUGH_SPACE;
    extern const int ALTER_OF_COLUMN_IS_FORBIDDEN;
    extern const int SUPPORT_IS_DISABLED;
    extern const int TOO_MANY_SIMULTANEOUS_QUERIES;
}


static void checkSampleExpression(const StorageInMemoryMetadata & metadata, bool allow_sampling_expression_not_in_primary_key)
{
    const auto & pk_sample_block = metadata.getPrimaryKey().sample_block;
    if (!pk_sample_block.has(metadata.sampling_key.column_names[0]) && !allow_sampling_expression_not_in_primary_key)
        throw Exception("Sampling expression must be present in the primary key", ErrorCodes::BAD_ARGUMENTS);
}

MergeTreeData::MergeTreeData(
    const StorageID & table_id_,
    const String & relative_data_path_,
    const StorageInMemoryMetadata & metadata_,
    ContextPtr context_,
    const String & date_column_name,
    const MergingParams & merging_params_,
    std::unique_ptr<MergeTreeSettings> storage_settings_,
    bool require_part_metadata_,
    bool attach,
    BrokenPartCallback broken_part_callback_)
    : IStorage(table_id_)
    , WithContext(context_->getGlobalContext())
    , merging_params(merging_params_)
    , require_part_metadata(require_part_metadata_)
    , relative_data_path(relative_data_path_)
    , broken_part_callback(broken_part_callback_)
    , log_name(table_id_.getNameForLogs())
    , log(&Poco::Logger::get(log_name))
    , storage_settings(std::move(storage_settings_))
    , data_parts_by_info(data_parts_indexes.get<TagByInfo>())
    , data_parts_by_state_and_info(data_parts_indexes.get<TagByStateAndInfo>())
    , parts_mover(this)
{
    const auto settings = getSettings();
    allow_nullable_key = attach || settings->allow_nullable_key;

    if (relative_data_path.empty())
        throw Exception("MergeTree storages require data path", ErrorCodes::INCORRECT_FILE_NAME);

    /// Check sanity of MergeTreeSettings. Only when table is created.
    if (!attach)
        settings->sanityCheck(getContext()->getSettingsRef());

    MergeTreeDataFormatVersion min_format_version(0);
    if (!date_column_name.empty())
    {
        try
        {

            checkPartitionKeyAndInitMinMax(metadata_.partition_key);
            setProperties(metadata_, metadata_, attach);
            if (minmax_idx_date_column_pos == -1)
                throw Exception("Could not find Date column", ErrorCodes::BAD_TYPE_OF_FIELD);
        }
        catch (Exception & e)
        {
            /// Better error message.
            e.addMessage("(while initializing MergeTree partition key from date column " + backQuote(date_column_name) + ")");
            throw;
        }
    }
    else
    {
        is_custom_partitioned = true;
        checkPartitionKeyAndInitMinMax(metadata_.partition_key);
        min_format_version = MERGE_TREE_DATA_MIN_FORMAT_VERSION_WITH_CUSTOM_PARTITIONING;
    }
    setProperties(metadata_, metadata_, attach);

    /// NOTE: using the same columns list as is read when performing actual merges.
    merging_params.check(metadata_);

    if (metadata_.sampling_key.definition_ast != nullptr)
    {
        /// This is for backward compatibility.
        checkSampleExpression(metadata_, attach || settings->compatibility_allow_sampling_expression_not_in_primary_key);
    }

    checkTTLExpressions(metadata_, metadata_);

    /// format_file always contained on any data path
    PathWithDisk version_file;
    /// Creating directories, if not exist.
    for (const auto & [path, disk] : getRelativeDataPathsWithDisks())
    {
        disk->createDirectories(path);
        disk->createDirectories(fs::path(path) / MergeTreeData::DETACHED_DIR_NAME);
        String current_version_file_path = fs::path(path) / MergeTreeData::FORMAT_VERSION_FILE_NAME;
        if (disk->exists(current_version_file_path))
        {
            if (!version_file.first.empty())
            {
                LOG_ERROR(log, "Duplication of version file {} and {}", fullPath(version_file.second, version_file.first), current_version_file_path);
                throw Exception("Multiple format_version.txt file", ErrorCodes::CORRUPTED_DATA);
            }
            version_file = {current_version_file_path, disk};
        }
    }

    /// If not choose any
    if (version_file.first.empty())
        version_file = {fs::path(relative_data_path) / MergeTreeData::FORMAT_VERSION_FILE_NAME, getStoragePolicy()->getAnyDisk()};

    bool version_file_exists = version_file.second->exists(version_file.first);

    // When data path or file not exists, ignore the format_version check
    if (!attach || !version_file_exists)
    {
        format_version = min_format_version;
        auto buf = version_file.second->writeFile(version_file.first);
        writeIntText(format_version.toUnderType(), *buf);
        if (getContext()->getSettingsRef().fsync_metadata)
            buf->sync();
    }
    else
    {
        auto buf = version_file.second->readFile(version_file.first);
        UInt32 read_format_version;
        readIntText(read_format_version, *buf);
        format_version = read_format_version;
        if (!buf->eof())
            throw Exception("Bad version file: " + fullPath(version_file.second, version_file.first), ErrorCodes::CORRUPTED_DATA);
    }

    if (format_version < min_format_version)
    {
        if (min_format_version == MERGE_TREE_DATA_MIN_FORMAT_VERSION_WITH_CUSTOM_PARTITIONING.toUnderType())
            throw Exception(
                "MergeTree data format version on disk doesn't support custom partitioning",
                ErrorCodes::METADATA_MISMATCH);
    }

    String reason;
    if (!canUsePolymorphicParts(*settings, &reason) && !reason.empty())
        LOG_WARNING(log, "{} Settings 'min_rows_for_wide_part', 'min_bytes_for_wide_part', "
            "'min_rows_for_compact_part' and 'min_bytes_for_compact_part' will be ignored.", reason);
}

StoragePolicyPtr MergeTreeData::getStoragePolicy() const
{
    return getContext()->getStoragePolicy(getSettings()->storage_policy);
}

static void checkKeyExpression(const ExpressionActions & expr, const Block & sample_block, const String & key_name, bool allow_nullable_key)
{
    for (const auto & action : expr.getActions())
    {
        if (action.node->type == ActionsDAG::ActionType::ARRAY_JOIN)
            throw Exception(key_name + " key cannot contain array joins", ErrorCodes::ILLEGAL_COLUMN);

        if (action.node->type == ActionsDAG::ActionType::FUNCTION)
        {
            IFunctionBase & func = *action.node->function_base;
            if (!func.isDeterministic())
                throw Exception(key_name + " key cannot contain non-deterministic functions, "
                    "but contains function " + func.getName(),
                    ErrorCodes::BAD_ARGUMENTS);
        }
    }

    for (const ColumnWithTypeAndName & element : sample_block)
    {
        const ColumnPtr & column = element.column;
        if (column && (isColumnConst(*column) || column->isDummy()))
            throw Exception{key_name + " key cannot contain constants", ErrorCodes::ILLEGAL_COLUMN};

        if (!allow_nullable_key && element.type->isNullable())
            throw Exception{key_name + " key cannot contain nullable columns", ErrorCodes::ILLEGAL_COLUMN};
    }
}

void MergeTreeData::checkProperties(
    const StorageInMemoryMetadata & new_metadata, const StorageInMemoryMetadata & old_metadata, bool attach) const
{
    if (!new_metadata.sorting_key.definition_ast)
        throw Exception("ORDER BY cannot be empty", ErrorCodes::BAD_ARGUMENTS);

    KeyDescription new_sorting_key = new_metadata.sorting_key;
    KeyDescription new_primary_key = new_metadata.primary_key;

    size_t sorting_key_size = new_sorting_key.column_names.size();
    size_t primary_key_size = new_primary_key.column_names.size();
    if (primary_key_size > sorting_key_size)
        throw Exception("Primary key must be a prefix of the sorting key, but its length: "
            + toString(primary_key_size) + " is greater than the sorting key length: " + toString(sorting_key_size),
            ErrorCodes::BAD_ARGUMENTS);

    NameSet primary_key_columns_set;

    for (size_t i = 0; i < sorting_key_size; ++i)
    {
        const String & sorting_key_column = new_sorting_key.column_names[i];

        if (i < primary_key_size)
        {
            const String & pk_column = new_primary_key.column_names[i];
            if (pk_column != sorting_key_column)
                throw Exception("Primary key must be a prefix of the sorting key, but the column in the position "
                    + toString(i) + " is " + sorting_key_column +", not " + pk_column,
                    ErrorCodes::BAD_ARGUMENTS);

            if (!primary_key_columns_set.emplace(pk_column).second)
                throw Exception("Primary key contains duplicate columns", ErrorCodes::BAD_ARGUMENTS);

        }
    }

    auto all_columns = new_metadata.columns.getAllPhysical();

    /// Order by check AST
    if (old_metadata.hasSortingKey())
    {
        /// This is ALTER, not CREATE/ATTACH TABLE. Let us check that all new columns used in the sorting key
        /// expression have just been added (so that the sorting order is guaranteed to be valid with the new key).

        Names new_primary_key_columns = new_primary_key.column_names;
        Names new_sorting_key_columns = new_sorting_key.column_names;

        ASTPtr added_key_column_expr_list = std::make_shared<ASTExpressionList>();
        const auto & old_sorting_key_columns = old_metadata.getSortingKeyColumns();
        for (size_t new_i = 0, old_i = 0; new_i < sorting_key_size; ++new_i)
        {
            if (old_i < old_sorting_key_columns.size())
            {
                if (new_sorting_key_columns[new_i] != old_sorting_key_columns[old_i])
                    added_key_column_expr_list->children.push_back(new_sorting_key.expression_list_ast->children[new_i]);
                else
                    ++old_i;
            }
            else
                added_key_column_expr_list->children.push_back(new_sorting_key.expression_list_ast->children[new_i]);
        }

        if (!added_key_column_expr_list->children.empty())
        {
            auto syntax = TreeRewriter(getContext()).analyze(added_key_column_expr_list, all_columns);
            Names used_columns = syntax->requiredSourceColumns();

            NamesAndTypesList deleted_columns;
            NamesAndTypesList added_columns;
            old_metadata.getColumns().getAllPhysical().getDifference(all_columns, deleted_columns, added_columns);

            for (const String & col : used_columns)
            {
                if (!added_columns.contains(col) || deleted_columns.contains(col))
                    throw Exception("Existing column " + backQuoteIfNeed(col) + " is used in the expression that was "
                        "added to the sorting key. You can add expressions that use only the newly added columns",
                        ErrorCodes::BAD_ARGUMENTS);

                if (new_metadata.columns.getDefaults().count(col))
                    throw Exception("Newly added column " + backQuoteIfNeed(col) + " has a default expression, so adding "
                        "expressions that use it to the sorting key is forbidden",
                        ErrorCodes::BAD_ARGUMENTS);
            }
        }
    }

    if (!new_metadata.secondary_indices.empty())
    {
        std::unordered_set<String> indices_names;

        for (const auto & index : new_metadata.secondary_indices)
        {

            MergeTreeIndexFactory::instance().validate(index, attach);

            if (indices_names.find(index.name) != indices_names.end())
                throw Exception(
                        "Index with name " + backQuote(index.name) + " already exists",
                        ErrorCodes::LOGICAL_ERROR);

            indices_names.insert(index.name);
        }
    }

    if (!new_metadata.projections.empty())
    {
        std::unordered_set<String> projections_names;

        for (const auto & projection : new_metadata.projections)
        {
            MergeTreeProjectionFactory::instance().validate(projection);

            if (projections_names.find(projection.name) != projections_names.end())
                throw Exception(
                        "Projection with name " + backQuote(projection.name) + " already exists",
                        ErrorCodes::LOGICAL_ERROR);

            projections_names.insert(projection.name);
        }
    }

    checkKeyExpression(*new_sorting_key.expression, new_sorting_key.sample_block, "Sorting", allow_nullable_key);

}

void MergeTreeData::setProperties(const StorageInMemoryMetadata & new_metadata, const StorageInMemoryMetadata & old_metadata, bool attach)
{
    checkProperties(new_metadata, old_metadata, attach);
    setInMemoryMetadata(new_metadata);
}

namespace
{

ExpressionActionsPtr getCombinedIndicesExpression(
    const KeyDescription & key,
    const IndicesDescription & indices,
    const ColumnsDescription & columns,
    ContextPtr context)
{
    ASTPtr combined_expr_list = key.expression_list_ast->clone();

    for (const auto & index : indices)
        for (const auto & index_expr : index.expression_list_ast->children)
            combined_expr_list->children.push_back(index_expr->clone());

    auto syntax_result = TreeRewriter(context).analyze(combined_expr_list, columns.getAllPhysical());
    return ExpressionAnalyzer(combined_expr_list, syntax_result, context).getActions(false);
}

}

ExpressionActionsPtr MergeTreeData::getMinMaxExpr(const KeyDescription & partition_key, const ExpressionActionsSettings & settings)
{
    NamesAndTypesList partition_key_columns;
    if (!partition_key.column_names.empty())
        partition_key_columns = partition_key.expression->getRequiredColumnsWithTypes();

    return std::make_shared<ExpressionActions>(std::make_shared<ActionsDAG>(partition_key_columns), settings);
}

Names MergeTreeData::getMinMaxColumnsNames(const KeyDescription & partition_key)
{
    if (!partition_key.column_names.empty())
        return partition_key.expression->getRequiredColumns();
    return {};
}

DataTypes MergeTreeData::getMinMaxColumnsTypes(const KeyDescription & partition_key)
{
    if (!partition_key.column_names.empty())
        return partition_key.expression->getRequiredColumnsWithTypes().getTypes();
    return {};
}

ExpressionActionsPtr MergeTreeData::getPrimaryKeyAndSkipIndicesExpression(const StorageMetadataPtr & metadata_snapshot) const
{
    return getCombinedIndicesExpression(metadata_snapshot->getPrimaryKey(), metadata_snapshot->getSecondaryIndices(), metadata_snapshot->getColumns(), getContext());
}

ExpressionActionsPtr MergeTreeData::getSortingKeyAndSkipIndicesExpression(const StorageMetadataPtr & metadata_snapshot) const
{
    return getCombinedIndicesExpression(metadata_snapshot->getSortingKey(), metadata_snapshot->getSecondaryIndices(), metadata_snapshot->getColumns(), getContext());
}


void MergeTreeData::checkPartitionKeyAndInitMinMax(const KeyDescription & new_partition_key)
{
    if (new_partition_key.expression_list_ast->children.empty())
        return;

    checkKeyExpression(*new_partition_key.expression, new_partition_key.sample_block, "Partition", allow_nullable_key);

    /// Add all columns used in the partition key to the min-max index.
    DataTypes minmax_idx_columns_types = getMinMaxColumnsTypes(new_partition_key);

    /// Try to find the date column in columns used by the partition key (a common case).
    /// If there are no - DateTime or DateTime64 would also suffice.

    bool has_date_column = false;
    bool has_datetime_column = false;

    for (size_t i = 0; i < minmax_idx_columns_types.size(); ++i)
    {
        if (isDate(minmax_idx_columns_types[i]))
        {
            if (!has_date_column)
            {
                minmax_idx_date_column_pos = i;
                has_date_column = true;
            }
            else
            {
                /// There is more than one Date column in partition key and we don't know which one to choose.
                minmax_idx_date_column_pos = -1;
            }
        }
    }
    if (!has_date_column)
    {
        for (size_t i = 0; i < minmax_idx_columns_types.size(); ++i)
        {
            if (isDateTime(minmax_idx_columns_types[i])
                || isDateTime64(minmax_idx_columns_types[i])
            )
            {
                if (!has_datetime_column)
                {
                    minmax_idx_time_column_pos = i;
                    has_datetime_column = true;
                }
                else
                {
                    /// There is more than one DateTime column in partition key and we don't know which one to choose.
                    minmax_idx_time_column_pos = -1;
                }
            }
        }
    }
}


void MergeTreeData::checkTTLExpressions(const StorageInMemoryMetadata & new_metadata, const StorageInMemoryMetadata & old_metadata) const
{
    auto new_column_ttls = new_metadata.column_ttls_by_name;

    if (!new_column_ttls.empty())
    {
        NameSet columns_ttl_forbidden;

        if (old_metadata.hasPartitionKey())
            for (const auto & col : old_metadata.getColumnsRequiredForPartitionKey())
                columns_ttl_forbidden.insert(col);

        if (old_metadata.hasSortingKey())
            for (const auto & col : old_metadata.getColumnsRequiredForSortingKey())
                columns_ttl_forbidden.insert(col);

        for (const auto & [name, ttl_description] : new_column_ttls)
        {
            if (columns_ttl_forbidden.count(name))
                throw Exception("Trying to set TTL for key column " + name, ErrorCodes::ILLEGAL_COLUMN);
        }
    }
    auto new_table_ttl = new_metadata.table_ttl;

    if (new_table_ttl.definition_ast)
    {
        for (const auto & move_ttl : new_table_ttl.move_ttl)
        {
            if (!getDestinationForMoveTTL(move_ttl))
            {
                String message;
                if (move_ttl.destination_type == DataDestinationType::DISK)
                    message = "No such disk " + backQuote(move_ttl.destination_name) + " for given storage policy.";
                else
                    message = "No such volume " + backQuote(move_ttl.destination_name) + " for given storage policy.";
                throw Exception(message, ErrorCodes::BAD_TTL_EXPRESSION);
            }
        }
    }
}


void MergeTreeData::checkStoragePolicy(const StoragePolicyPtr & new_storage_policy) const
{
    const auto old_storage_policy = getStoragePolicy();
    old_storage_policy->checkCompatibleWith(new_storage_policy);
}


void MergeTreeData::MergingParams::check(const StorageInMemoryMetadata & metadata) const
{
    const auto columns = metadata.getColumns().getAllPhysical();

    if (!sign_column.empty() && mode != MergingParams::Collapsing && mode != MergingParams::VersionedCollapsing)
        throw Exception("Sign column for MergeTree cannot be specified in modes except Collapsing or VersionedCollapsing.",
                        ErrorCodes::LOGICAL_ERROR);

    if (!version_column.empty() && mode != MergingParams::Replacing && mode != MergingParams::VersionedCollapsing)
        throw Exception("Version column for MergeTree cannot be specified in modes except Replacing or VersionedCollapsing.",
                        ErrorCodes::LOGICAL_ERROR);

    if (!columns_to_sum.empty() && mode != MergingParams::Summing)
        throw Exception("List of columns to sum for MergeTree cannot be specified in all modes except Summing.",
                        ErrorCodes::LOGICAL_ERROR);

    /// Check that if the sign column is needed, it exists and is of type Int8.
    auto check_sign_column = [this, & columns](bool is_optional, const std::string & storage)
    {
        if (sign_column.empty())
        {
            if (is_optional)
                return;

            throw Exception("Logical error: Sign column for storage " + storage + " is empty", ErrorCodes::LOGICAL_ERROR);
        }

        bool miss_column = true;
        for (const auto & column : columns)
        {
            if (column.name == sign_column)
            {
                if (!typeid_cast<const DataTypeInt8 *>(column.type.get()))
                    throw Exception("Sign column (" + sign_column + ") for storage " + storage + " must have type Int8."
                            " Provided column of type " + column.type->getName() + ".", ErrorCodes::BAD_TYPE_OF_FIELD);
                miss_column = false;
                break;
            }
        }
        if (miss_column)
            throw Exception("Sign column " + sign_column + " does not exist in table declaration.", ErrorCodes::NO_SUCH_COLUMN_IN_TABLE);
    };

    /// that if the version_column column is needed, it exists and is of unsigned integer type.
    auto check_version_column = [this, & columns](bool is_optional, const std::string & storage)
    {
        if (version_column.empty())
        {
            if (is_optional)
                return;

            throw Exception("Logical error: Version column for storage " + storage + " is empty", ErrorCodes::LOGICAL_ERROR);
        }

        bool miss_column = true;
        for (const auto & column : columns)
        {
            if (column.name == version_column)
            {
                if (!column.type->canBeUsedAsVersion())
                    throw Exception("The column " + version_column +
                        " cannot be used as a version column for storage " + storage +
                        " because it is of type " + column.type->getName() +
                        " (must be of an integer type or of type Date or DateTime)", ErrorCodes::BAD_TYPE_OF_FIELD);
                miss_column = false;
                break;
            }
        }
        if (miss_column)
            throw Exception("Version column " + version_column + " does not exist in table declaration.", ErrorCodes::NO_SUCH_COLUMN_IN_TABLE);
    };

    if (mode == MergingParams::Collapsing)
        check_sign_column(false, "CollapsingMergeTree");

    if (mode == MergingParams::Summing)
    {
        /// If columns_to_sum are set, then check that such columns exist.
        for (const auto & column_to_sum : columns_to_sum)
        {
            auto check_column_to_sum_exists = [& column_to_sum](const NameAndTypePair & name_and_type)
            {
                return column_to_sum == Nested::extractTableName(name_and_type.name);
            };
            if (columns.end() == std::find_if(columns.begin(), columns.end(), check_column_to_sum_exists))
                throw Exception(
                        "Column " + column_to_sum + " listed in columns to sum does not exist in table declaration.", ErrorCodes::NO_SUCH_COLUMN_IN_TABLE);
        }

        /// Check that summing columns are not in partition key.
        if (metadata.isPartitionKeyDefined())
        {
            auto partition_key_columns = metadata.getPartitionKey().column_names;

            Names names_intersection;
            std::set_intersection(columns_to_sum.begin(), columns_to_sum.end(),
                                  partition_key_columns.begin(), partition_key_columns.end(),
                                  std::back_inserter(names_intersection));

            if (!names_intersection.empty())
                throw Exception("Columns: " + boost::algorithm::join(names_intersection, ", ") +
                " listed both in columns to sum and in partition key. That is not allowed.", ErrorCodes::BAD_ARGUMENTS);
        }
    }

    if (mode == MergingParams::Replacing)
        check_version_column(true, "ReplacingMergeTree");

    if (mode == MergingParams::VersionedCollapsing)
    {
        check_sign_column(false, "VersionedCollapsingMergeTree");
        check_version_column(false, "VersionedCollapsingMergeTree");
    }

    /// TODO Checks for Graphite mode.
}


DataTypePtr MergeTreeData::getPartitionValueType() const
{
    DataTypePtr partition_value_type;
    auto partition_types = getInMemoryMetadataPtr()->partition_key.sample_block.getDataTypes();
    if (partition_types.empty())
        partition_value_type = std::make_shared<DataTypeUInt8>();
    else
        partition_value_type = std::make_shared<DataTypeTuple>(std::move(partition_types));
    return partition_value_type;
}


Block MergeTreeData::getBlockWithVirtualPartColumns(const MergeTreeData::DataPartsVector & parts, bool one_part) const
{
    DataTypePtr partition_value_type = getPartitionValueType();
    bool has_partition_value = typeid_cast<const DataTypeTuple *>(partition_value_type.get());
    Block block{
        ColumnWithTypeAndName(ColumnString::create(), std::make_shared<DataTypeString>(), "_part"),
        ColumnWithTypeAndName(ColumnString::create(), std::make_shared<DataTypeString>(), "_partition_id"),
        ColumnWithTypeAndName(ColumnUUID::create(), std::make_shared<DataTypeUUID>(), "_part_uuid"),
        ColumnWithTypeAndName(partition_value_type->createColumn(), partition_value_type, "_partition_value")};

    MutableColumns columns = block.mutateColumns();

    auto & part_column = columns[0];
    auto & partition_id_column = columns[1];
    auto & part_uuid_column = columns[2];
    auto & partition_value_column = columns[3];

    for (const auto & part_or_projection : parts)
    {
        const auto * part = part_or_projection->isProjectionPart() ? part_or_projection->getParentPart() : part_or_projection.get();
        part_column->insert(part->name);
        partition_id_column->insert(part->info.partition_id);
        part_uuid_column->insert(part->uuid);
        Tuple tuple(part->partition.value.begin(), part->partition.value.end());
        if (has_partition_value)
            partition_value_column->insert(tuple);

        if (one_part)
        {
            part_column = ColumnConst::create(std::move(part_column), 1);
            partition_id_column = ColumnConst::create(std::move(partition_id_column), 1);
            part_uuid_column = ColumnConst::create(std::move(part_uuid_column), 1);
            if (has_partition_value)
                partition_value_column = ColumnConst::create(std::move(partition_value_column), 1);
            break;
        }
    }

    block.setColumns(std::move(columns));
    if (!has_partition_value)
        block.erase("_partition_value");
    return block;
}


std::optional<UInt64> MergeTreeData::totalRowsByPartitionPredicateImpl(
    const SelectQueryInfo & query_info, ContextPtr local_context, const DataPartsVector & parts) const
{
    if (parts.empty())
        return 0u;
    auto metadata_snapshot = getInMemoryMetadataPtr();
    ASTPtr expression_ast;
    Block virtual_columns_block = getBlockWithVirtualPartColumns(parts, true /* one_part */);

    // Generate valid expressions for filtering
    bool valid = VirtualColumnUtils::prepareFilterBlockWithQuery(query_info.query, local_context, virtual_columns_block, expression_ast);

    PartitionPruner partition_pruner(metadata_snapshot->getPartitionKey(), query_info, local_context, true /* strict */);
    if (partition_pruner.isUseless() && !valid)
        return {};

    std::unordered_set<String> part_values;
    if (valid && expression_ast)
    {
        virtual_columns_block = getBlockWithVirtualPartColumns(parts, false /* one_part */);
        VirtualColumnUtils::filterBlockWithQuery(query_info.query, virtual_columns_block, local_context, expression_ast);
        part_values = VirtualColumnUtils::extractSingleValueFromBlock<String>(virtual_columns_block, "_part");
        if (part_values.empty())
            return 0;
    }
    // At this point, empty `part_values` means all parts.

    size_t res = 0;
    for (const auto & part : parts)
    {
        if ((part_values.empty() || part_values.find(part->name) != part_values.end()) && !partition_pruner.canBePruned(*part))
            res += part->rows_count;
    }
    return res;
}


String MergeTreeData::MergingParams::getModeName() const
{
    switch (mode)
    {
        case Ordinary:      return "";
        case Collapsing:    return "Collapsing";
        case Summing:       return "Summing";
        case Aggregating:   return "Aggregating";
        case Replacing:     return "Replacing";
        case Graphite:      return "Graphite";
        case VersionedCollapsing: return "VersionedCollapsing";
    }

    __builtin_unreachable();
}

Int64 MergeTreeData::getMaxBlockNumber() const
{
    auto lock = lockParts();

    Int64 max_block_num = 0;
    for (const DataPartPtr & part : data_parts_by_info)
        max_block_num = std::max({max_block_num, part->info.max_block, part->info.mutation});

    return max_block_num;
}


void MergeTreeData::loadDataParts(bool skip_sanity_checks)
{
    LOG_DEBUG(log, "Loading data parts");

    auto metadata_snapshot = getInMemoryMetadataPtr();
    const auto settings = getSettings();
    std::vector<std::pair<String, DiskPtr>> part_names_with_disks;
    MutableDataPartsVector parts_from_wal;
    Strings part_file_names;

    auto disks = getStoragePolicy()->getDisks();

    /// Only check if user did touch storage configuration for this table.
    if (!getStoragePolicy()->isDefaultPolicy() && !skip_sanity_checks)
    {
        /// Check extra parts at different disks, in order to not allow to miss data parts at undefined disks.
        std::unordered_set<String> defined_disk_names;
        for (const auto & disk_ptr : disks)
            defined_disk_names.insert(disk_ptr->getName());

        for (const auto & [disk_name, disk] : getContext()->getDisksMap())
        {
            if (defined_disk_names.count(disk_name) == 0 && disk->exists(relative_data_path))
            {
                for (const auto it = disk->iterateDirectory(relative_data_path); it->isValid(); it->next())
                {
                    MergeTreePartInfo part_info;
                    if (MergeTreePartInfo::tryParsePartName(it->name(), &part_info, format_version))
                        throw Exception("Part " + backQuote(it->name()) + " was found on disk " + backQuote(disk_name) + " which is not defined in the storage policy", ErrorCodes::UNKNOWN_DISK);
                }
            }
        }
    }

    /// Reversed order to load part from low priority disks firstly.
    /// Used for keep part on low priority disk if duplication found
    for (auto disk_it = disks.rbegin(); disk_it != disks.rend(); ++disk_it)
    {
        auto disk_ptr = *disk_it;
        for (auto it = disk_ptr->iterateDirectory(relative_data_path); it->isValid(); it->next())
        {
            /// Skip temporary directories, file 'format_version.txt' and directory 'detached'.
            if (startsWith(it->name(), "tmp") || it->name() == MergeTreeData::FORMAT_VERSION_FILE_NAME || it->name() == MergeTreeData::DETACHED_DIR_NAME)
                continue;

            if (!startsWith(it->name(), MergeTreeWriteAheadLog::WAL_FILE_NAME))
                part_names_with_disks.emplace_back(it->name(), disk_ptr);
            else if (it->name() == MergeTreeWriteAheadLog::DEFAULT_WAL_FILE_NAME && settings->in_memory_parts_enable_wal)
            {
                /// Create and correctly initialize global WAL object
                write_ahead_log = std::make_shared<MergeTreeWriteAheadLog>(*this, disk_ptr, it->name());
                for (auto && part : write_ahead_log->restore(metadata_snapshot))
                    parts_from_wal.push_back(std::move(part));
            }
            else if (settings->in_memory_parts_enable_wal)
            {
                MergeTreeWriteAheadLog wal(*this, disk_ptr, it->name());
                for (auto && part : wal.restore(metadata_snapshot))
                    parts_from_wal.push_back(std::move(part));
            }
        }
    }

    auto part_lock = lockParts();
    data_parts_indexes.clear();

    if (part_names_with_disks.empty() && parts_from_wal.empty())
    {
        LOG_DEBUG(log, "There are no data parts");
        return;
    }

    /// Parallel loading of data parts.
    size_t num_threads = std::min(size_t(settings->max_part_loading_threads), part_names_with_disks.size());

    std::mutex mutex;

    DataPartsVector broken_parts_to_remove;
    DataPartsVector broken_parts_to_detach;
    size_t suspicious_broken_parts = 0;

    std::atomic<bool> has_adaptive_parts = false;
    std::atomic<bool> has_non_adaptive_parts = false;

    ThreadPool pool(num_threads);

    for (size_t i = 0; i < part_names_with_disks.size(); ++i)
    {
        pool.scheduleOrThrowOnError([&, i]
        {
            const auto & part_name = part_names_with_disks[i].first;
            const auto part_disk_ptr = part_names_with_disks[i].second;

            MergeTreePartInfo part_info;
            if (!MergeTreePartInfo::tryParsePartName(part_name, &part_info, format_version))
                return;

            auto single_disk_volume = std::make_shared<SingleDiskVolume>("volume_" + part_name, part_disk_ptr, 0);
            auto part = createPart(part_name, part_info, single_disk_volume, part_name);
            bool broken = false;

            String part_path = fs::path(relative_data_path) / part_name;
            String marker_path = fs::path(part_path) / IMergeTreeDataPart::DELETE_ON_DESTROY_MARKER_FILE_NAME;
            if (part_disk_ptr->exists(marker_path))
            {
                LOG_WARNING(log, "Detaching stale part {}{}, which should have been deleted after a move. That can only happen after unclean restart of ClickHouse after move of a part having an operation blocking that stale copy of part.", getFullPathOnDisk(part_disk_ptr), part_name);
                std::lock_guard loading_lock(mutex);
                broken_parts_to_detach.push_back(part);
                ++suspicious_broken_parts;
                return;
            }

            try
            {
                part->loadColumnsChecksumsIndexes(require_part_metadata, true);
            }
            catch (const Exception & e)
            {
                /// Don't count the part as broken if there is not enough memory to load it.
                /// In fact, there can be many similar situations.
                /// But it is OK, because there is a safety guard against deleting too many parts.
                if (isNotEnoughMemoryErrorCode(e.code()))
                    throw;

                broken = true;
                tryLogCurrentException(__PRETTY_FUNCTION__);
            }
            catch (...)
            {
                broken = true;
                tryLogCurrentException(__PRETTY_FUNCTION__);
            }

            /// Ignore and possibly delete broken parts that can appear as a result of hard server restart.
            if (broken)
            {
                if (part->info.level == 0)
                {
                    /// It is impossible to restore level 0 parts.
                    LOG_ERROR(log, "Considering to remove broken part {}{} because it's impossible to repair.", getFullPathOnDisk(part_disk_ptr), part_name);
                    std::lock_guard loading_lock(mutex);
                    broken_parts_to_remove.push_back(part);
                }
                else
                {
                    /// Count the number of parts covered by the broken part. If it is at least two, assume that
                    /// the broken part was created as a result of merging them and we won't lose data if we
                    /// delete it.
                    size_t contained_parts = 0;

                    LOG_ERROR(log, "Part {}{} is broken. Looking for parts to replace it.", getFullPathOnDisk(part_disk_ptr), part_name);

                    for (const auto & [contained_name, contained_disk_ptr] : part_names_with_disks)
                    {
                        if (contained_name == part_name)
                            continue;

                        MergeTreePartInfo contained_part_info;
                        if (!MergeTreePartInfo::tryParsePartName(contained_name, &contained_part_info, format_version))
                            continue;

                        if (part->info.contains(contained_part_info))
                        {
                            LOG_ERROR(log, "Found part {}{}", getFullPathOnDisk(contained_disk_ptr), contained_name);
                            ++contained_parts;
                        }
                    }

                    if (contained_parts >= 2)
                    {
                        LOG_ERROR(log, "Considering to remove broken part {}{} because it covers at least 2 other parts", getFullPathOnDisk(part_disk_ptr), part_name);
                        std::lock_guard loading_lock(mutex);
                        broken_parts_to_remove.push_back(part);
                    }
                    else
                    {
                        LOG_ERROR(log, "Detaching broken part {}{} because it covers less than 2 parts. You need to resolve this manually", getFullPathOnDisk(part_disk_ptr), part_name);
                        std::lock_guard loading_lock(mutex);
                        broken_parts_to_detach.push_back(part);
                        ++suspicious_broken_parts;
                    }
                }

                return;
            }
            if (!part->index_granularity_info.is_adaptive)
                has_non_adaptive_parts.store(true, std::memory_order_relaxed);
            else
                has_adaptive_parts.store(true, std::memory_order_relaxed);

            part->modification_time = part_disk_ptr->getLastModified(fs::path(relative_data_path) / part_name).epochTime();
            /// Assume that all parts are Committed, covered parts will be detected and marked as Outdated later
            part->setState(DataPartState::Committed);

            std::lock_guard loading_lock(mutex);
            if (!data_parts_indexes.insert(part).second)
                throw Exception("Part " + part->name + " already exists", ErrorCodes::DUPLICATE_DATA_PART);

            addPartContributionToDataVolume(part);
        });
    }

    pool.wait();

    for (auto & part : parts_from_wal)
    {
        if (getActiveContainingPart(part->info, DataPartState::Committed, part_lock))
            continue;

        part->modification_time = time(nullptr);
        /// Assume that all parts are Committed, covered parts will be detected and marked as Outdated later
        part->setState(DataPartState::Committed);

        if (!data_parts_indexes.insert(part).second)
            throw Exception("Part " + part->name + " already exists", ErrorCodes::DUPLICATE_DATA_PART);

        addPartContributionToDataVolume(part);
    }

    if (has_non_adaptive_parts && has_adaptive_parts && !settings->enable_mixed_granularity_parts)
        throw Exception("Table contains parts with adaptive and non adaptive marks, but `setting enable_mixed_granularity_parts` is disabled", ErrorCodes::LOGICAL_ERROR);

    has_non_adaptive_index_granularity_parts = has_non_adaptive_parts;

    if (suspicious_broken_parts > settings->max_suspicious_broken_parts && !skip_sanity_checks)
        throw Exception("Suspiciously many (" + toString(suspicious_broken_parts) + ") broken parts to remove.",
            ErrorCodes::TOO_MANY_UNEXPECTED_DATA_PARTS);

    for (auto & part : broken_parts_to_remove)
        part->remove();
    for (auto & part : broken_parts_to_detach)
        part->renameToDetached("");


    /// Delete from the set of current parts those parts that are covered by another part (those parts that
    /// were merged), but that for some reason are still not deleted from the filesystem.
    /// Deletion of files will be performed later in the clearOldParts() method.

    if (data_parts_indexes.size() >= 2)
    {
        /// Now all parts are committed, so data_parts_by_state_and_info == committed_parts_range
        auto prev_jt = data_parts_by_state_and_info.begin();
        auto curr_jt = std::next(prev_jt);

        auto deactivate_part = [&] (DataPartIteratorByStateAndInfo it)
        {
            (*it)->remove_time.store((*it)->modification_time, std::memory_order_relaxed);
            modifyPartState(it, DataPartState::Outdated);
            removePartContributionToDataVolume(*it);
        };

        (*prev_jt)->assertState({DataPartState::Committed});

        while (curr_jt != data_parts_by_state_and_info.end() && (*curr_jt)->getState() == DataPartState::Committed)
        {
            /// Don't consider data parts belonging to different partitions.
            if ((*curr_jt)->info.partition_id != (*prev_jt)->info.partition_id)
            {
                ++prev_jt;
                ++curr_jt;
                continue;
            }

            if ((*curr_jt)->contains(**prev_jt))
            {
                deactivate_part(prev_jt);
                prev_jt = curr_jt;
                ++curr_jt;
            }
            else if ((*prev_jt)->contains(**curr_jt))
            {
                auto next = std::next(curr_jt);
                deactivate_part(curr_jt);
                curr_jt = next;
            }
            else
            {
                ++prev_jt;
                ++curr_jt;
            }
        }
    }

    calculateColumnSizesImpl();


    LOG_DEBUG(log, "Loaded data parts ({} items)", data_parts_indexes.size());
}


/// Is the part directory old.
/// True if its modification time and the modification time of all files inside it is less then threshold.
/// (Only files on the first level of nesting are considered).
static bool isOldPartDirectory(const DiskPtr & disk, const String & directory_path, time_t threshold)
{
    if (disk->getLastModified(directory_path).epochTime() >= threshold)
        return false;

    for (auto it = disk->iterateDirectory(directory_path); it->isValid(); it->next())
        if (disk->getLastModified(it->path()).epochTime() >= threshold)
            return false;

    return true;
}


void MergeTreeData::clearOldTemporaryDirectories(ssize_t custom_directories_lifetime_seconds)
{
    /// If the method is already called from another thread, then we don't need to do anything.
    std::unique_lock lock(clear_old_temporary_directories_mutex, std::defer_lock);
    if (!lock.try_lock())
        return;

    const auto settings = getSettings();
    time_t current_time = time(nullptr);
    ssize_t deadline = (custom_directories_lifetime_seconds >= 0)
        ? current_time - custom_directories_lifetime_seconds
        : current_time - settings->temporary_directories_lifetime.totalSeconds();

    /// Delete temporary directories older than a day.
    for (const auto & [path, disk] : getRelativeDataPathsWithDisks())
    {
        for (auto it = disk->iterateDirectory(path); it->isValid(); it->next())
        {
            if (startsWith(it->name(), "tmp_"))
            {
                try
                {
                    if (disk->isDirectory(it->path()) && isOldPartDirectory(disk, it->path(), deadline))
                    {
                        LOG_WARNING(log, "Removing temporary directory {}", fullPath(disk, it->path()));
                        disk->removeRecursive(it->path());
                    }
                }
                catch (const fs::filesystem_error & e)
                {
                    if (e.code() == std::errc::no_such_file_or_directory)
                    {
                        /// If the file is already deleted, do nothing.
                    }
                    else
                        throw;
                }
            }
        }
    }
}


MergeTreeData::DataPartsVector MergeTreeData::grabOldParts(bool force)
{
    DataPartsVector res;

    /// If the method is already called from another thread, then we don't need to do anything.
    std::unique_lock lock(grab_old_parts_mutex, std::defer_lock);
    if (!lock.try_lock())
        return res;

    time_t now = time(nullptr);
    std::vector<DataPartIteratorByStateAndInfo> parts_to_delete;

    {
        auto parts_lock = lockParts();

        auto outdated_parts_range = getDataPartsStateRange(DataPartState::Outdated);
        for (auto it = outdated_parts_range.begin(); it != outdated_parts_range.end(); ++it)
        {
            const DataPartPtr & part = *it;

            auto part_remove_time = part->remove_time.load(std::memory_order_relaxed);

            if (part.unique() && /// Grab only parts that are not used by anyone (SELECTs for example).
                ((part_remove_time < now &&
                now - part_remove_time > getSettings()->old_parts_lifetime.totalSeconds()) || force
                || isInMemoryPart(part))) /// Remove in-memory parts immediately to not store excessive data in RAM
            {
                parts_to_delete.emplace_back(it);
            }
        }

        res.reserve(parts_to_delete.size());
        for (const auto & it_to_delete : parts_to_delete)
        {
            res.emplace_back(*it_to_delete);
            modifyPartState(it_to_delete, DataPartState::Deleting);
        }
    }

    if (!res.empty())
        LOG_TRACE(log, "Found {} old parts to remove.", res.size());

    return res;
}


void MergeTreeData::rollbackDeletingParts(const MergeTreeData::DataPartsVector & parts)
{
    auto lock = lockParts();
    for (const auto & part : parts)
    {
        /// We should modify it under data_parts_mutex
        part->assertState({DataPartState::Deleting});
        modifyPartState(part, DataPartState::Outdated);
    }
}

void MergeTreeData::removePartsFinally(const MergeTreeData::DataPartsVector & parts)
{
    {
        auto lock = lockParts();

        /// TODO: use data_parts iterators instead of pointers
        for (const auto & part : parts)
        {
            auto it = data_parts_by_info.find(part->info);
            if (it == data_parts_by_info.end())
                throw Exception("Deleting data part " + part->name + " doesn't exist", ErrorCodes::LOGICAL_ERROR);

            (*it)->assertState({DataPartState::Deleting});

            data_parts_indexes.erase(it);
        }
    }

    /// Data parts is still alive (since DataPartsVector holds shared_ptrs) and contain useful metainformation for logging
    /// NOTE: There is no need to log parts deletion somewhere else, all deleting parts pass through this function and pass away

    auto table_id = getStorageID();
    if (auto part_log = getContext()->getPartLog(table_id.database_name))
    {
        PartLogElement part_log_elem;

        part_log_elem.event_type = PartLogElement::REMOVE_PART;
        part_log_elem.event_time = time(nullptr);
        part_log_elem.duration_ms = 0; //-V1048

        part_log_elem.database_name = table_id.database_name;
        part_log_elem.table_name = table_id.table_name;

        for (const auto & part : parts)
        {
            part_log_elem.partition_id = part->info.partition_id;
            part_log_elem.part_name = part->name;
            part_log_elem.bytes_compressed_on_disk = part->getBytesOnDisk();
            part_log_elem.rows = part->rows_count;

            part_log->add(part_log_elem);
        }
    }
}

void MergeTreeData::clearOldPartsFromFilesystem(bool force)
{
    DataPartsVector parts_to_remove = grabOldParts(force);
    clearPartsFromFilesystem(parts_to_remove);
    removePartsFinally(parts_to_remove);

    /// This is needed to close files to avoid they reside on disk after being deleted.
    /// NOTE: we can drop files from cache more selectively but this is good enough.
    if (!parts_to_remove.empty())
        getContext()->dropMMappedFileCache();
}

void MergeTreeData::clearPartsFromFilesystem(const DataPartsVector & parts_to_remove)
{
    const auto settings = getSettings();
    if (parts_to_remove.size() > 1 && settings->max_part_removal_threads > 1 && parts_to_remove.size() > settings->concurrent_part_removal_threshold)
    {
        /// Parallel parts removal.

        size_t num_threads = std::min<size_t>(settings->max_part_removal_threads, parts_to_remove.size());
        ThreadPool pool(num_threads);

        /// NOTE: Under heavy system load you may get "Cannot schedule a task" from ThreadPool.
        for (const DataPartPtr & part : parts_to_remove)
        {
            pool.scheduleOrThrowOnError([&, thread_group = CurrentThread::getGroup()]
            {
                SCOPE_EXIT_SAFE(
                    if (thread_group)
                        CurrentThread::detachQueryIfNotDetached();
                );
                if (thread_group)
                    CurrentThread::attachTo(thread_group);

                LOG_DEBUG(log, "Removing part from filesystem {}", part->name);
                part->remove();
            });
        }

        pool.wait();
    }
    else
    {
        for (const DataPartPtr & part : parts_to_remove)
        {
            LOG_DEBUG(log, "Removing part from filesystem {}", part->name);
            part->remove();
        }
    }
}

void MergeTreeData::clearOldWriteAheadLogs()
{
    DataPartsVector parts = getDataPartsVector();
    std::vector<std::pair<Int64, Int64>> all_block_numbers_on_disk;
    std::vector<std::pair<Int64, Int64>> block_numbers_on_disk;

    for (const auto & part : parts)
        if (part->isStoredOnDisk())
            all_block_numbers_on_disk.emplace_back(part->info.min_block, part->info.max_block);

    if (all_block_numbers_on_disk.empty())
        return;

    std::sort(all_block_numbers_on_disk.begin(), all_block_numbers_on_disk.end());
    block_numbers_on_disk.push_back(all_block_numbers_on_disk[0]);
    for (size_t i = 1; i < all_block_numbers_on_disk.size(); ++i)
    {
        if (all_block_numbers_on_disk[i].first == all_block_numbers_on_disk[i - 1].second + 1)
            block_numbers_on_disk.back().second = all_block_numbers_on_disk[i].second;
        else
            block_numbers_on_disk.push_back(all_block_numbers_on_disk[i]);
    }

    auto is_range_on_disk = [&block_numbers_on_disk](Int64 min_block, Int64 max_block)
    {
        auto lower = std::lower_bound(block_numbers_on_disk.begin(), block_numbers_on_disk.end(), std::make_pair(min_block, Int64(-1L)));
        if (lower != block_numbers_on_disk.end() && min_block >= lower->first && max_block <= lower->second)
            return true;

        if (lower != block_numbers_on_disk.begin())
        {
            --lower;
            if (min_block >= lower->first && max_block <= lower->second)
                return true;
        }

        return false;
    };

    auto disks = getStoragePolicy()->getDisks();
    for (auto disk_it = disks.rbegin(); disk_it != disks.rend(); ++disk_it)
    {
        auto disk_ptr = *disk_it;
        for (auto it = disk_ptr->iterateDirectory(relative_data_path); it->isValid(); it->next())
        {
            auto min_max_block_number = MergeTreeWriteAheadLog::tryParseMinMaxBlockNumber(it->name());
            if (min_max_block_number && is_range_on_disk(min_max_block_number->first, min_max_block_number->second))
            {
                LOG_DEBUG(log, "Removing from filesystem the outdated WAL file " + it->name());
                disk_ptr->removeFile(relative_data_path + it->name());
            }
        }
    }
}

void MergeTreeData::clearEmptyParts()
{
    if (!getSettings()->remove_empty_parts)
        return;

    auto parts = getDataPartsVector();
    for (const auto & part : parts)
    {
        if (part->rows_count == 0)
        {
            ASTPtr literal = std::make_shared<ASTLiteral>(part->name);
            /// If another replica has already started drop, it's ok, no need to throw.
            dropPartition(literal, /* detach = */ false, /*drop_part = */ true, getContext(), /* throw_if_noop = */ false);
        }
    }
}

void MergeTreeData::rename(const String & new_table_path, const StorageID & new_table_id)
{
    auto disks = getStoragePolicy()->getDisks();

    for (const auto & disk : disks)
    {
        if (disk->exists(new_table_path))
            throw Exception{"Target path already exists: " + fullPath(disk, new_table_path), ErrorCodes::DIRECTORY_ALREADY_EXISTS};
    }

    for (const auto & disk : disks)
    {
        auto new_table_path_parent = parentPath(new_table_path);
        disk->createDirectories(new_table_path_parent);
        disk->moveDirectory(relative_data_path, new_table_path);
    }

    if (!getStorageID().hasUUID())
        getContext()->dropCaches();

    relative_data_path = new_table_path;
    renameInMemory(new_table_id);
}

void MergeTreeData::dropAllData()
{
    LOG_TRACE(log, "dropAllData: waiting for locks.");

    auto lock = lockParts();

    LOG_TRACE(log, "dropAllData: removing data from memory.");

    DataPartsVector all_parts(data_parts_by_info.begin(), data_parts_by_info.end());

    data_parts_indexes.clear();
    column_sizes.clear();

    /// Tables in atomic databases have UUID and stored in persistent locations.
    /// No need to drop caches (that are keyed by filesystem path) because collision is not possible.
    if (!getStorageID().hasUUID())
        getContext()->dropCaches();

    LOG_TRACE(log, "dropAllData: removing data from filesystem.");

    /// Removing of each data part before recursive removal of directory is to speed-up removal, because there will be less number of syscalls.
    clearPartsFromFilesystem(all_parts);

    for (const auto & [path, disk] : getRelativeDataPathsWithDisks())
    {
        try
        {
            disk->removeRecursive(path);
        }
        catch (const fs::filesystem_error & e)
        {
            if (e.code() == std::errc::no_such_file_or_directory)
            {
                /// If the file is already deleted, log the error message and do nothing.
                tryLogCurrentException(__PRETTY_FUNCTION__);
            }
            else
                throw;
        }
    }

    setDataVolume(0, 0, 0);

    LOG_TRACE(log, "dropAllData: done.");
}

void MergeTreeData::dropIfEmpty()
{
    LOG_TRACE(log, "dropIfEmpty");

    auto lock = lockParts();

    if (!data_parts_by_info.empty())
        return;

    try
    {
        for (const auto & [path, disk] : getRelativeDataPathsWithDisks())
        {
            /// Non recursive, exception is thrown if there are more files.
            disk->removeFileIfExists(fs::path(path) / MergeTreeData::FORMAT_VERSION_FILE_NAME);
            disk->removeDirectory(fs::path(path) / MergeTreeData::DETACHED_DIR_NAME);
            disk->removeDirectory(path);
        }
    }
    catch (...)
    {
        // On unsuccessful creation of ReplicatedMergeTree table with multidisk configuration some files may not exist.
        tryLogCurrentException(__PRETTY_FUNCTION__);
    }
}

namespace
{

/// Conversion that is allowed for serializable key (primary key, sorting key).
/// Key should be serialized in the same way after conversion.
/// NOTE: The list is not complete.
bool isSafeForKeyConversion(const IDataType * from, const IDataType * to)
{
    if (from->getName() == to->getName())
        return true;

    /// Enums are serialized in partition key as numbers - so conversion from Enum to number is Ok.
    /// But only for types of identical width because they are serialized as binary in minmax index.
    /// But not from number to Enum because Enum does not necessarily represents all numbers.

    if (const auto * from_enum8 = typeid_cast<const DataTypeEnum8 *>(from))
    {
        if (const auto * to_enum8 = typeid_cast<const DataTypeEnum8 *>(to))
            return to_enum8->contains(*from_enum8);
        if (typeid_cast<const DataTypeInt8 *>(to))
            return true;    // NOLINT
        return false;
    }

    if (const auto * from_enum16 = typeid_cast<const DataTypeEnum16 *>(from))
    {
        if (const auto * to_enum16 = typeid_cast<const DataTypeEnum16 *>(to))
            return to_enum16->contains(*from_enum16);
        if (typeid_cast<const DataTypeInt16 *>(to))
            return true;    // NOLINT
        return false;
    }

    if (const auto * from_lc = typeid_cast<const DataTypeLowCardinality *>(from))
        return from_lc->getDictionaryType()->equals(*to);

    if (const auto * to_lc = typeid_cast<const DataTypeLowCardinality *>(to))
        return to_lc->getDictionaryType()->equals(*from);

    return false;
}

/// Special check for alters of VersionedCollapsingMergeTree version column
void checkVersionColumnTypesConversion(const IDataType * old_type, const IDataType * new_type, const String column_name)
{
    /// Check new type can be used as version
    if (!new_type->canBeUsedAsVersion())
        throw Exception("Cannot alter version column " + backQuoteIfNeed(column_name) +
            " to type " + new_type->getName() +
            " because version column must be of an integer type or of type Date or DateTime"
            , ErrorCodes::ALTER_OF_COLUMN_IS_FORBIDDEN);

    auto which_new_type = WhichDataType(new_type);
    auto which_old_type = WhichDataType(old_type);

    /// Check alter to different sign or float -> int and so on
    if ((which_old_type.isInt() && !which_new_type.isInt())
        || (which_old_type.isUInt() && !which_new_type.isUInt())
        || (which_old_type.isDate() && !which_new_type.isDate())
        || (which_old_type.isDateTime() && !which_new_type.isDateTime())
        || (which_old_type.isFloat() && !which_new_type.isFloat()))
    {
        throw Exception("Cannot alter version column " + backQuoteIfNeed(column_name) +
            " from type " + old_type->getName() +
            " to type " + new_type->getName() + " because new type will change sort order of version column." +
            " The only possible conversion is expansion of the number of bytes of the current type."
            , ErrorCodes::ALTER_OF_COLUMN_IS_FORBIDDEN);
    }

    /// Check alter to smaller size: UInt64 -> UInt32 and so on
    if (new_type->getSizeOfValueInMemory() < old_type->getSizeOfValueInMemory())
    {
        throw Exception("Cannot alter version column " + backQuoteIfNeed(column_name) +
            " from type " + old_type->getName() +
            " to type " + new_type->getName() + " because new type is smaller than current in the number of bytes." +
            " The only possible conversion is expansion of the number of bytes of the current type."
            , ErrorCodes::ALTER_OF_COLUMN_IS_FORBIDDEN);
    }
}

}

void MergeTreeData::checkAlterIsPossible(const AlterCommands & commands, ContextPtr local_context) const
{
    /// Check that needed transformations can be applied to the list of columns without considering type conversions.
    StorageInMemoryMetadata new_metadata = getInMemoryMetadata();
    StorageInMemoryMetadata old_metadata = getInMemoryMetadata();

    const auto & settings = local_context->getSettingsRef();

    if (!settings.allow_non_metadata_alters)
    {

        auto mutation_commands = commands.getMutationCommands(new_metadata, settings.materialize_ttl_after_modify, getContext());

        if (!mutation_commands.empty())
            throw Exception(ErrorCodes::ALTER_OF_COLUMN_IS_FORBIDDEN, "The following alter commands: '{}' will modify data on disk, but setting `allow_non_metadata_alters` is disabled", queryToString(mutation_commands.ast()));
    }
    commands.apply(new_metadata, getContext());

    /// Set of columns that shouldn't be altered.
    NameSet columns_alter_type_forbidden;

    /// Primary key columns can be ALTERed only if they are used in the key as-is
    /// (and not as a part of some expression) and if the ALTER only affects column metadata.
    NameSet columns_alter_type_metadata_only;

    /// Columns to check that the type change is safe for partition key.
    NameSet columns_alter_type_check_safe_for_partition;

    if (old_metadata.hasPartitionKey())
    {
        /// Forbid altering columns inside partition key expressions because it can change partition ID format.
        auto partition_key_expr = old_metadata.getPartitionKey().expression;
        for (const auto & action : partition_key_expr->getActions())
        {
            for (const auto * child : action.node->children)
                columns_alter_type_forbidden.insert(child->result_name);
        }

        /// But allow to alter columns without expressions under certain condition.
        for (const String & col : partition_key_expr->getRequiredColumns())
            columns_alter_type_check_safe_for_partition.insert(col);
    }

    for (const auto & index : old_metadata.getSecondaryIndices())
    {
        for (const String & col : index.expression->getRequiredColumns())
            columns_alter_type_forbidden.insert(col);
    }

    if (old_metadata.hasSortingKey())
    {
        auto sorting_key_expr = old_metadata.getSortingKey().expression;
        for (const auto & action : sorting_key_expr->getActions())
        {
            for (const auto * child : action.node->children)
                columns_alter_type_forbidden.insert(child->result_name);
        }
        for (const String & col : sorting_key_expr->getRequiredColumns())
            columns_alter_type_metadata_only.insert(col);

        /// We don't process sample_by_ast separately because it must be among the primary key columns
        /// and we don't process primary_key_expr separately because it is a prefix of sorting_key_expr.
    }
    if (!merging_params.sign_column.empty())
        columns_alter_type_forbidden.insert(merging_params.sign_column);

    /// All of the above.
    NameSet columns_in_keys;
    columns_in_keys.insert(columns_alter_type_forbidden.begin(), columns_alter_type_forbidden.end());
    columns_in_keys.insert(columns_alter_type_metadata_only.begin(), columns_alter_type_metadata_only.end());
    columns_in_keys.insert(columns_alter_type_check_safe_for_partition.begin(), columns_alter_type_check_safe_for_partition.end());

    NameSet dropped_columns;

    std::map<String, const IDataType *> old_types;
    for (const auto & column : old_metadata.getColumns().getAllPhysical())
        old_types.emplace(column.name, column.type.get());

    NamesAndTypesList columns_to_check_conversion;
    auto name_deps = getDependentViewsByColumn(local_context);
    for (const AlterCommand & command : commands)
    {
        /// Just validate partition expression
        if (command.partition)
        {
            getPartitionIDFromQuery(command.partition, getContext());
        }

        if (command.column_name == merging_params.version_column)
        {
            /// Some type changes for version column is allowed despite it's a part of sorting key
            if (command.type == AlterCommand::MODIFY_COLUMN)
            {
                const IDataType * new_type = command.data_type.get();
                const IDataType * old_type = old_types[command.column_name];

                if (new_type)
                    checkVersionColumnTypesConversion(old_type, new_type, command.column_name);

                /// No other checks required
                continue;
            }
            else if (command.type == AlterCommand::DROP_COLUMN)
            {
                throw Exception(
                    "Trying to ALTER DROP version " + backQuoteIfNeed(command.column_name) + " column",
                    ErrorCodes::ALTER_OF_COLUMN_IS_FORBIDDEN);
            }
            else if (command.type == AlterCommand::RENAME_COLUMN)
            {
                throw Exception(
                    "Trying to ALTER RENAME version " + backQuoteIfNeed(command.column_name) + " column",
                    ErrorCodes::ALTER_OF_COLUMN_IS_FORBIDDEN);
            }
        }

        if (command.type == AlterCommand::MODIFY_ORDER_BY && !is_custom_partitioned)
        {
            throw Exception(
                "ALTER MODIFY ORDER BY is not supported for default-partitioned tables created with the old syntax",
                ErrorCodes::BAD_ARGUMENTS);
        }
        if (command.type == AlterCommand::MODIFY_TTL && !is_custom_partitioned)
        {
            throw Exception(
                "ALTER MODIFY TTL is not supported for default-partitioned tables created with the old syntax",
                ErrorCodes::BAD_ARGUMENTS);
        }
        if (command.type == AlterCommand::MODIFY_SAMPLE_BY)
        {
            if (!is_custom_partitioned)
                throw Exception(
                    "ALTER MODIFY SAMPLE BY is not supported for default-partitioned tables created with the old syntax",
                    ErrorCodes::BAD_ARGUMENTS);

            checkSampleExpression(new_metadata, getSettings()->compatibility_allow_sampling_expression_not_in_primary_key);
        }
        if (command.type == AlterCommand::ADD_INDEX && !is_custom_partitioned)
        {
            throw Exception(
                "ALTER ADD INDEX is not supported for tables with the old syntax",
                ErrorCodes::BAD_ARGUMENTS);
        }
        if (command.type == AlterCommand::ADD_PROJECTION && !is_custom_partitioned)
        {
            throw Exception(
                "ALTER ADD PROJECTION is not supported for tables with the old syntax",
                ErrorCodes::BAD_ARGUMENTS);
        }
        if (command.type == AlterCommand::RENAME_COLUMN)
        {
            if (columns_in_keys.count(command.column_name))
            {
                throw Exception(
                    "Trying to ALTER RENAME key " + backQuoteIfNeed(command.column_name) + " column which is a part of key expression",
                    ErrorCodes::ALTER_OF_COLUMN_IS_FORBIDDEN);
            }
        }
        else if (command.type == AlterCommand::DROP_COLUMN)
        {
            if (columns_in_keys.count(command.column_name))
            {
                throw Exception(
                    "Trying to ALTER DROP key " + backQuoteIfNeed(command.column_name) + " column which is a part of key expression",
                    ErrorCodes::ALTER_OF_COLUMN_IS_FORBIDDEN);
            }

            if (!command.clear)
            {
                const auto & deps_mv = name_deps[command.column_name];
                if (!deps_mv.empty())
                {
                    throw Exception(
                        "Trying to ALTER DROP column " + backQuoteIfNeed(command.column_name) + " which is referenced by materialized view "
                            + toString(deps_mv),
                        ErrorCodes::ALTER_OF_COLUMN_IS_FORBIDDEN);
                }
            }

            dropped_columns.emplace(command.column_name);
        }
        else if (command.isRequireMutationStage(getInMemoryMetadata()))
        {
            /// This alter will override data on disk. Let's check that it doesn't
            /// modify immutable column.
            if (columns_alter_type_forbidden.count(command.column_name))
                throw Exception("ALTER of key column " + backQuoteIfNeed(command.column_name) + " is forbidden",
                    ErrorCodes::ALTER_OF_COLUMN_IS_FORBIDDEN);

            if (command.type == AlterCommand::MODIFY_COLUMN)
            {
                if (columns_alter_type_check_safe_for_partition.count(command.column_name))
                {
                    auto it = old_types.find(command.column_name);

                    assert(it != old_types.end());
                    if (!isSafeForKeyConversion(it->second, command.data_type.get()))
                        throw Exception("ALTER of partition key column " + backQuoteIfNeed(command.column_name) + " from type "
                                + it->second->getName() + " to type " + command.data_type->getName()
                                + " is not safe because it can change the representation of partition key",
                            ErrorCodes::ALTER_OF_COLUMN_IS_FORBIDDEN);
                }

                if (columns_alter_type_metadata_only.count(command.column_name))
                {
                    auto it = old_types.find(command.column_name);
                    assert(it != old_types.end());
                    if (!isSafeForKeyConversion(it->second, command.data_type.get()))
                        throw Exception("ALTER of key column " + backQuoteIfNeed(command.column_name) + " from type "
                                    + it->second->getName() + " to type " + command.data_type->getName()
                                    + " is not safe because it can change the representation of primary key",
                            ErrorCodes::ALTER_OF_COLUMN_IS_FORBIDDEN);
                }

                if (old_metadata.getColumns().has(command.column_name))
                {
                    columns_to_check_conversion.push_back(
                        new_metadata.getColumns().getPhysical(command.column_name));
                }
            }
        }
    }

    checkProperties(new_metadata, old_metadata);
    checkTTLExpressions(new_metadata, old_metadata);

    if (!columns_to_check_conversion.empty())
    {
        auto old_header = old_metadata.getSampleBlock();
        performRequiredConversions(old_header, columns_to_check_conversion, getContext());
    }

    if (old_metadata.hasSettingsChanges())
    {
        const auto current_changes = old_metadata.getSettingsChanges()->as<const ASTSetQuery &>().changes;
        const auto & new_changes = new_metadata.settings_changes->as<const ASTSetQuery &>().changes;
        for (const auto & changed_setting : new_changes)
        {
            const auto & setting_name = changed_setting.name;
            const auto & new_value = changed_setting.value;
            MergeTreeSettings::checkCanSet(setting_name, new_value);
            const Field * current_value = current_changes.tryGet(setting_name);

            if ((!current_value || *current_value != new_value)
                && MergeTreeSettings::isReadonlySetting(setting_name))
            {
                throw Exception{"Setting '" + setting_name + "' is readonly for storage '" + getName() + "'",
                                 ErrorCodes::READONLY_SETTING};
            }

            if (!current_value && MergeTreeSettings::isPartFormatSetting(setting_name))
            {
                MergeTreeSettings copy = *getSettings();
                copy.applyChange(changed_setting);
                String reason;
                if (!canUsePolymorphicParts(copy, &reason) && !reason.empty())
                    throw Exception("Can't change settings. Reason: " + reason, ErrorCodes::NOT_IMPLEMENTED);
            }

            if (setting_name == "storage_policy")
                checkStoragePolicy(getContext()->getStoragePolicy(new_value.safeGet<String>()));
        }
    }

    for (const auto & part : getDataPartsVector())
    {
        bool at_least_one_column_rest = false;
        for (const auto & column : part->getColumns())
        {
            if (!dropped_columns.count(column.name))
            {
                at_least_one_column_rest = true;
                break;
            }
        }
        if (!at_least_one_column_rest)
        {
            std::string postfix;
            if (dropped_columns.size() > 1)
                postfix = "s";
            throw Exception(ErrorCodes::BAD_ARGUMENTS,
                "Cannot drop or clear column{} '{}', because all columns in part '{}' will be removed from disk. Empty parts are not allowed", postfix, boost::algorithm::join(dropped_columns, ", "), part->name);
        }
    }
}


void MergeTreeData::checkMutationIsPossible(const MutationCommands & /*commands*/, const Settings & /*settings*/) const
{
    /// Some validation will be added
}

MergeTreeDataPartType MergeTreeData::choosePartType(size_t bytes_uncompressed, size_t rows_count) const
{
    const auto settings = getSettings();
    if (!canUsePolymorphicParts(*settings))
        return MergeTreeDataPartType::WIDE;

    if (bytes_uncompressed < settings->min_bytes_for_compact_part || rows_count < settings->min_rows_for_compact_part)
        return MergeTreeDataPartType::IN_MEMORY;

    if (bytes_uncompressed < settings->min_bytes_for_wide_part || rows_count < settings->min_rows_for_wide_part)
        return MergeTreeDataPartType::COMPACT;

    return MergeTreeDataPartType::WIDE;
}

MergeTreeDataPartType MergeTreeData::choosePartTypeOnDisk(size_t bytes_uncompressed, size_t rows_count) const
{
    const auto settings = getSettings();
    if (!canUsePolymorphicParts(*settings))
        return MergeTreeDataPartType::WIDE;

    if (bytes_uncompressed < settings->min_bytes_for_wide_part || rows_count < settings->min_rows_for_wide_part)
        return MergeTreeDataPartType::COMPACT;

    return MergeTreeDataPartType::WIDE;
}


MergeTreeData::MutableDataPartPtr MergeTreeData::createPart(const String & name,
    MergeTreeDataPartType type, const MergeTreePartInfo & part_info,
    const VolumePtr & volume, const String & relative_path, const IMergeTreeDataPart * parent_part) const
{
    if (type == MergeTreeDataPartType::COMPACT)
        return std::make_shared<MergeTreeDataPartCompact>(*this, name, part_info, volume, relative_path, parent_part);
    else if (type == MergeTreeDataPartType::WIDE)
        return std::make_shared<MergeTreeDataPartWide>(*this, name, part_info, volume, relative_path, parent_part);
    else if (type == MergeTreeDataPartType::IN_MEMORY)
        return std::make_shared<MergeTreeDataPartInMemory>(*this, name, part_info, volume, relative_path, parent_part);
    else
        throw Exception("Unknown type of part " + relative_path, ErrorCodes::UNKNOWN_PART_TYPE);
}

static MergeTreeDataPartType getPartTypeFromMarkExtension(const String & mrk_ext)
{
    if (mrk_ext == getNonAdaptiveMrkExtension())
        return MergeTreeDataPartType::WIDE;
    if (mrk_ext == getAdaptiveMrkExtension(MergeTreeDataPartType::WIDE))
        return MergeTreeDataPartType::WIDE;
    if (mrk_ext == getAdaptiveMrkExtension(MergeTreeDataPartType::COMPACT))
        return MergeTreeDataPartType::COMPACT;

    throw Exception("Can't determine part type, because of unknown mark extension " + mrk_ext, ErrorCodes::UNKNOWN_PART_TYPE);
}

MergeTreeData::MutableDataPartPtr MergeTreeData::createPart(
    const String & name, const VolumePtr & volume, const String & relative_path, const IMergeTreeDataPart * parent_part) const
{
    return createPart(name, MergeTreePartInfo::fromPartName(name, format_version), volume, relative_path, parent_part);
}

MergeTreeData::MutableDataPartPtr MergeTreeData::createPart(
    const String & name, const MergeTreePartInfo & part_info,
    const VolumePtr & volume, const String & relative_path, const IMergeTreeDataPart * parent_part) const
{
    MergeTreeDataPartType type;
<<<<<<< HEAD
    auto full_path = fs::path(relative_data_path) / relative_path / "";
=======
    auto full_path = relative_data_path + (parent_part ? parent_part->relative_path + "/" : "") + relative_path + "/";
>>>>>>> a5ad3324
    auto mrk_ext = MergeTreeIndexGranularityInfo::getMarksExtensionFromFilesystem(volume->getDisk(), full_path);

    if (mrk_ext)
        type = getPartTypeFromMarkExtension(*mrk_ext);
    else
    {
        /// Didn't find any mark file, suppose that part is empty.
        type = choosePartTypeOnDisk(0, 0);
    }

    return createPart(name, type, part_info, volume, relative_path, parent_part);
}

void MergeTreeData::changeSettings(
        const ASTPtr & new_settings,
        TableLockHolder & /* table_lock_holder */)
{
    if (new_settings)
    {
        bool has_storage_policy_changed = false;

        const auto & new_changes = new_settings->as<const ASTSetQuery &>().changes;

        for (const auto & change : new_changes)
        {
            if (change.name == "storage_policy")
            {
                StoragePolicyPtr new_storage_policy = getContext()->getStoragePolicy(change.value.safeGet<String>());
                StoragePolicyPtr old_storage_policy = getStoragePolicy();

                /// StoragePolicy of different version or name is guaranteed to have different pointer
                if (new_storage_policy != old_storage_policy)
                {
                    checkStoragePolicy(new_storage_policy);

                    std::unordered_set<String> all_diff_disk_names;
                    for (const auto & disk : new_storage_policy->getDisks())
                        all_diff_disk_names.insert(disk->getName());
                    for (const auto & disk : old_storage_policy->getDisks())
                        all_diff_disk_names.erase(disk->getName());

                    for (const String & disk_name : all_diff_disk_names)
                    {
                        auto disk = new_storage_policy->getDiskByName(disk_name);
                        if (disk->exists(relative_data_path))
                            throw Exception("New storage policy contain disks which already contain data of a table with the same name", ErrorCodes::LOGICAL_ERROR);
                    }

                    for (const String & disk_name : all_diff_disk_names)
                    {
                        auto disk = new_storage_policy->getDiskByName(disk_name);
                        disk->createDirectories(relative_data_path);
                        disk->createDirectories(fs::path(relative_data_path) / MergeTreeData::DETACHED_DIR_NAME);
                    }
                    /// FIXME how would that be done while reloading configuration???

                    has_storage_policy_changed = true;
                }
            }
        }

        MergeTreeSettings copy = *getSettings();
        copy.applyChanges(new_changes);

        copy.sanityCheck(getContext()->getSettingsRef());

        storage_settings.set(std::make_unique<const MergeTreeSettings>(copy));
        StorageInMemoryMetadata new_metadata = getInMemoryMetadata();
        new_metadata.setSettingsChanges(new_settings);
        setInMemoryMetadata(new_metadata);

        if (has_storage_policy_changed)
            startBackgroundMovesIfNeeded();
    }
}

void MergeTreeData::PartsTemporaryRename::addPart(const String & old_name, const String & new_name)
{
    old_and_new_names.push_back({old_name, new_name});
    for (const auto & [path, disk] : storage.getRelativeDataPathsWithDisks())
    {
        for (auto it = disk->iterateDirectory(fs::path(path) / source_dir); it->isValid(); it->next())
        {
            if (it->name() == old_name)
            {
                old_part_name_to_path_and_disk[old_name] = {path, disk};
                break;
            }
        }
    }
}

void MergeTreeData::PartsTemporaryRename::tryRenameAll()
{
    renamed = true;
    for (size_t i = 0; i < old_and_new_names.size(); ++i)
    {
        try
        {
            const auto & [old_name, new_name] = old_and_new_names[i];
            if (old_name.empty() || new_name.empty())
                throw DB::Exception("Empty part name. Most likely it's a bug.", ErrorCodes::INCORRECT_FILE_NAME);
            const auto & [path, disk] = old_part_name_to_path_and_disk[old_name];
            const auto full_path = fs::path(path) / source_dir; /// for old_name
            disk->moveFile(fs::path(full_path) / old_name, fs::path(full_path) / new_name);
        }
        catch (...)
        {
            old_and_new_names.resize(i);
            LOG_WARNING(storage.log, "Cannot rename parts to perform operation on them: {}", getCurrentExceptionMessage(false));
            throw;
        }
    }
}

MergeTreeData::PartsTemporaryRename::~PartsTemporaryRename()
{
    // TODO what if server had crashed before this destructor was called?
    if (!renamed)
        return;
    for (const auto & [old_name, new_name] : old_and_new_names)
    {
        if (old_name.empty())
            continue;

        try
        {
            const auto & [path, disk] = old_part_name_to_path_and_disk[old_name];
            const String full_path = fs::path(path) / source_dir; /// for old_name
            disk->moveFile(fs::path(full_path) / new_name, fs::path(full_path) / old_name);
        }
        catch (...)
        {
            tryLogCurrentException(__PRETTY_FUNCTION__);
        }
    }
}


MergeTreeData::DataPartsVector MergeTreeData::getActivePartsToReplace(
    const MergeTreePartInfo & new_part_info,
    const String & new_part_name,
    DataPartPtr & out_covering_part,
    DataPartsLock & /* data_parts_lock */) const
{
    /// Parts contained in the part are consecutive in data_parts, intersecting the insertion place for the part itself.
    auto it_middle = data_parts_by_state_and_info.lower_bound(DataPartStateAndInfo{DataPartState::Committed, new_part_info});
    auto committed_parts_range = getDataPartsStateRange(DataPartState::Committed);

    /// Go to the left.
    DataPartIteratorByStateAndInfo begin = it_middle;
    while (begin != committed_parts_range.begin())
    {
        auto prev = std::prev(begin);

        if (!new_part_info.contains((*prev)->info))
        {
            if ((*prev)->info.contains(new_part_info))
            {
                out_covering_part = *prev;
                return {};
            }

            if (!new_part_info.isDisjoint((*prev)->info))
                throw Exception("Part " + new_part_name + " intersects previous part " + (*prev)->getNameWithState() +
                    ". It is a bug.", ErrorCodes::LOGICAL_ERROR);

            break;
        }

        begin = prev;
    }

    /// Go to the right.
    DataPartIteratorByStateAndInfo end = it_middle;
    while (end != committed_parts_range.end())
    {
        if ((*end)->info == new_part_info)
            throw Exception("Unexpected duplicate part " + (*end)->getNameWithState() + ". It is a bug.", ErrorCodes::LOGICAL_ERROR);

        if (!new_part_info.contains((*end)->info))
        {
            if ((*end)->info.contains(new_part_info))
            {
                out_covering_part = *end;
                return {};
            }

            if (!new_part_info.isDisjoint((*end)->info))
                throw Exception("Part " + new_part_name + " intersects next part " + (*end)->getNameWithState() +
                    ". It is a bug.", ErrorCodes::LOGICAL_ERROR);

            break;
        }

        ++end;
    }

    return DataPartsVector{begin, end};
}


bool MergeTreeData::renameTempPartAndAdd(MutableDataPartPtr & part, SimpleIncrement * increment, Transaction * out_transaction, MergeTreeDeduplicationLog * deduplication_log)
{
    if (out_transaction && &out_transaction->data != this)
        throw Exception("MergeTreeData::Transaction for one table cannot be used with another. It is a bug.",
            ErrorCodes::LOGICAL_ERROR);

    DataPartsVector covered_parts;
    {
        auto lock = lockParts();
        if (!renameTempPartAndReplace(part, increment, out_transaction, lock, &covered_parts, deduplication_log))
            return false;
    }
    if (!covered_parts.empty())
        throw Exception("Added part " + part->name + " covers " + toString(covered_parts.size())
            + " existing part(s) (including " + covered_parts[0]->name + ")", ErrorCodes::LOGICAL_ERROR);

    return true;
}


bool MergeTreeData::renameTempPartAndReplace(
    MutableDataPartPtr & part, SimpleIncrement * increment, Transaction * out_transaction,
    std::unique_lock<std::mutex> & lock, DataPartsVector * out_covered_parts, MergeTreeDeduplicationLog * deduplication_log)
{
    if (out_transaction && &out_transaction->data != this)
        throw Exception("MergeTreeData::Transaction for one table cannot be used with another. It is a bug.",
            ErrorCodes::LOGICAL_ERROR);

    part->assertState({DataPartState::Temporary});

    MergeTreePartInfo part_info = part->info;
    String part_name;

    if (DataPartPtr existing_part_in_partition = getAnyPartInPartition(part->info.partition_id, lock))
    {
        if (part->partition.value != existing_part_in_partition->partition.value)
            throw Exception(
                "Partition value mismatch between two parts with the same partition ID. Existing part: "
                + existing_part_in_partition->name + ", newly added part: " + part->name,
                ErrorCodes::CORRUPTED_DATA);
    }

    /** It is important that obtaining new block number and adding that block to parts set is done atomically.
      * Otherwise there is race condition - merge of blocks could happen in interval that doesn't yet contain new part.
      */
    if (increment)
    {
        part_info.min_block = part_info.max_block = increment->get();
        part_info.mutation = 0; /// it's equal to min_block by default
        part_name = part->getNewName(part_info);
    }
    else /// Parts from ReplicatedMergeTree already have names
        part_name = part->name;

    LOG_TRACE(log, "Renaming temporary part {} to {}.", part->relative_path, part_name);

    auto it_duplicate = data_parts_by_info.find(part_info);
    if (it_duplicate != data_parts_by_info.end())
    {
        String message = "Part " + (*it_duplicate)->getNameWithState() + " already exists";

        if ((*it_duplicate)->checkState({DataPartState::Outdated, DataPartState::Deleting}))
            throw Exception(message + ", but it will be deleted soon", ErrorCodes::PART_IS_TEMPORARILY_LOCKED);

        throw Exception(message, ErrorCodes::DUPLICATE_DATA_PART);
    }

    DataPartPtr covering_part;
    DataPartsVector covered_parts = getActivePartsToReplace(part_info, part_name, covering_part, lock);
    DataPartsVector covered_parts_in_memory;

    if (covering_part)
    {
        LOG_WARNING(log, "Tried to add obsolete part {} covered by {}", part_name, covering_part->getNameWithState());
        return false;
    }

    /// Deduplication log used only from non-replicated MergeTree. Replicated
    /// tables have their own mechanism. We try to deduplicate at such deep
    /// level, because only here we know real part name which is required for
    /// deduplication.
    if (deduplication_log)
    {
        String block_id = part->getZeroLevelPartBlockID();
        auto res = deduplication_log->addPart(block_id, part_info);
        if (!res.second)
        {
            ProfileEvents::increment(ProfileEvents::DuplicatedInsertedBlocks);
            LOG_INFO(log, "Block with ID {} already exists as part {}; ignoring it", block_id, res.first.getPartName());
            return false;
        }
    }

    /// All checks are passed. Now we can rename the part on disk.
    /// So, we maintain invariant: if a non-temporary part in filesystem then it is in data_parts
    ///
    /// If out_transaction is null, we commit the part to the active set immediately, else add it to the transaction.
    part->name = part_name;
    part->info = part_info;
    part->is_temp = false;
    part->setState(DataPartState::PreCommitted);
    part->renameTo(part_name, true);

    auto part_it = data_parts_indexes.insert(part).first;

    if (out_transaction)
    {
        out_transaction->precommitted_parts.insert(part);
    }
    else
    {
        size_t reduce_bytes = 0;
        size_t reduce_rows = 0;
        size_t reduce_parts = 0;
        auto current_time = time(nullptr);
        for (const DataPartPtr & covered_part : covered_parts)
        {
            covered_part->remove_time.store(current_time, std::memory_order_relaxed);
            modifyPartState(covered_part, DataPartState::Outdated);
            removePartContributionToColumnSizes(covered_part);
            reduce_bytes += covered_part->getBytesOnDisk();
            reduce_rows += covered_part->rows_count;
            ++reduce_parts;
        }

        decreaseDataVolume(reduce_bytes, reduce_rows, reduce_parts);

        modifyPartState(part_it, DataPartState::Committed);
        addPartContributionToColumnSizes(part);
        addPartContributionToDataVolume(part);
    }

    auto part_in_memory = asInMemoryPart(part);
    if (part_in_memory && getSettings()->in_memory_parts_enable_wal)
    {
        auto wal = getWriteAheadLog();
        wal->addPart(part_in_memory);
    }

    if (out_covered_parts)
    {
        for (DataPartPtr & covered_part : covered_parts)
            out_covered_parts->emplace_back(std::move(covered_part));
    }

    return true;
}

MergeTreeData::DataPartsVector MergeTreeData::renameTempPartAndReplace(
    MutableDataPartPtr & part, SimpleIncrement * increment, Transaction * out_transaction, MergeTreeDeduplicationLog * deduplication_log)
{
    if (out_transaction && &out_transaction->data != this)
        throw Exception("MergeTreeData::Transaction for one table cannot be used with another. It is a bug.",
            ErrorCodes::LOGICAL_ERROR);

    DataPartsVector covered_parts;
    {
        auto lock = lockParts();
        renameTempPartAndReplace(part, increment, out_transaction, lock, &covered_parts, deduplication_log);
    }
    return covered_parts;
}

void MergeTreeData::removePartsFromWorkingSet(const MergeTreeData::DataPartsVector & remove, bool clear_without_timeout, DataPartsLock & /*acquired_lock*/)
{
    auto remove_time = clear_without_timeout ? 0 : time(nullptr);

    for (const DataPartPtr & part : remove)
    {
        if (part->getState() == IMergeTreeDataPart::State::Committed)
        {
            removePartContributionToColumnSizes(part);
            removePartContributionToDataVolume(part);
        }

        if (part->getState() == IMergeTreeDataPart::State::Committed || clear_without_timeout)
            part->remove_time.store(remove_time, std::memory_order_relaxed);

        if (part->getState() != IMergeTreeDataPart::State::Outdated)
            modifyPartState(part, IMergeTreeDataPart::State::Outdated);

        if (isInMemoryPart(part) && getSettings()->in_memory_parts_enable_wal)
            getWriteAheadLog()->dropPart(part->name);
    }
}

void MergeTreeData::removePartsFromWorkingSetImmediatelyAndSetTemporaryState(const DataPartsVector & remove)
{
    auto lock = lockParts();

    for (const auto & part : remove)
    {
        auto it_part = data_parts_by_info.find(part->info);
        if (it_part == data_parts_by_info.end())
            throw Exception("Part " + part->getNameWithState() + " not found in data_parts", ErrorCodes::LOGICAL_ERROR);

        modifyPartState(part, IMergeTreeDataPart::State::Temporary);
        /// Erase immediately
        data_parts_indexes.erase(it_part);
    }
}

void MergeTreeData::removePartsFromWorkingSet(const DataPartsVector & remove, bool clear_without_timeout, DataPartsLock * acquired_lock)
{
    auto lock = (acquired_lock) ? DataPartsLock() : lockParts();

    for (const auto & part : remove)
    {
        if (!data_parts_by_info.count(part->info))
            throw Exception("Part " + part->getNameWithState() + " not found in data_parts", ErrorCodes::LOGICAL_ERROR);

        part->assertState({DataPartState::PreCommitted, DataPartState::Committed, DataPartState::Outdated});
    }

    removePartsFromWorkingSet(remove, clear_without_timeout, lock);
}

MergeTreeData::DataPartsVector MergeTreeData::removePartsInRangeFromWorkingSet(const MergeTreePartInfo & drop_range, bool clear_without_timeout,
                                                                               bool skip_intersecting_parts, DataPartsLock & lock)
{
    DataPartsVector parts_to_remove;

    if (drop_range.min_block > drop_range.max_block)
        return parts_to_remove;

    auto partition_range = getDataPartsPartitionRange(drop_range.partition_id);

    for (const DataPartPtr & part : partition_range)
    {
        if (part->info.partition_id != drop_range.partition_id)
            throw Exception("Unexpected partition_id of part " + part->name + ". This is a bug.", ErrorCodes::LOGICAL_ERROR);

        if (part->info.min_block < drop_range.min_block)
        {
            if (drop_range.min_block <= part->info.max_block)
            {
                /// Intersect left border
                String error = "Unexpected merged part " + part->name + " intersecting drop range " + drop_range.getPartName();
                if (!skip_intersecting_parts)
                    throw Exception(error, ErrorCodes::LOGICAL_ERROR);

                LOG_WARNING(log, error);
            }

            continue;
        }

        /// Stop on new parts
        if (part->info.min_block > drop_range.max_block)
            break;

        if (part->info.min_block <= drop_range.max_block && drop_range.max_block < part->info.max_block)
        {
            /// Intersect right border
            String error = "Unexpected merged part " + part->name + " intersecting drop range " + drop_range.getPartName();
            if (!skip_intersecting_parts)
                throw Exception(error, ErrorCodes::LOGICAL_ERROR);

            LOG_WARNING(log, error);
            continue;
        }

        if (part->getState() != DataPartState::Deleting)
            parts_to_remove.emplace_back(part);
    }

    removePartsFromWorkingSet(parts_to_remove, clear_without_timeout, lock);

    return parts_to_remove;
}

void MergeTreeData::forgetPartAndMoveToDetached(const MergeTreeData::DataPartPtr & part_to_detach, const String & prefix, bool
restore_covered)
{
    LOG_INFO(log, "Renaming {} to {}{} and forgetting it.", part_to_detach->relative_path, prefix, part_to_detach->name);

    auto lock = lockParts();

    auto it_part = data_parts_by_info.find(part_to_detach->info);
    if (it_part == data_parts_by_info.end())
        throw Exception("No such data part " + part_to_detach->getNameWithState(), ErrorCodes::NO_SUCH_DATA_PART);

    /// What if part_to_detach is a reference to *it_part? Make a new owner just in case.
    DataPartPtr part = *it_part;

    if (part->getState() == DataPartState::Committed)
    {
        removePartContributionToDataVolume(part);
        removePartContributionToColumnSizes(part);
    }
    modifyPartState(it_part, DataPartState::Deleting);

    part->renameToDetached(prefix);

    data_parts_indexes.erase(it_part);

    if (restore_covered && part->info.level == 0)
    {
        LOG_WARNING(log, "Will not recover parts covered by zero-level part {}", part->name);
        return;
    }

    if (restore_covered)
    {
        Strings restored;
        bool error = false;
        String error_parts;

        Int64 pos = part->info.min_block;

        auto is_appropriate_state = [] (DataPartState state)
        {
            return state == DataPartState::Committed || state == DataPartState::Outdated;
        };

        auto update_error = [&] (DataPartIteratorByInfo it)
        {
            error = true;
            error_parts += (*it)->getNameWithState() + " ";
        };

        auto it_middle = data_parts_by_info.lower_bound(part->info);

        /// Restore the leftmost part covered by the part
        if (it_middle != data_parts_by_info.begin())
        {
            auto it = std::prev(it_middle);

            if (part->contains(**it) && is_appropriate_state((*it)->getState()))
            {
                /// Maybe, we must consider part level somehow
                if ((*it)->info.min_block != part->info.min_block)
                    update_error(it);

                if ((*it)->getState() != DataPartState::Committed)
                {
                    addPartContributionToColumnSizes(*it);
                    addPartContributionToDataVolume(*it);
                    modifyPartState(it, DataPartState::Committed); // iterator is not invalidated here
                }

                pos = (*it)->info.max_block + 1;
                restored.push_back((*it)->name);
            }
            else
                update_error(it);
        }
        else
            error = true;

        /// Restore "right" parts
        for (auto it = it_middle; it != data_parts_by_info.end() && part->contains(**it); ++it)
        {
            if ((*it)->info.min_block < pos)
                continue;

            if (!is_appropriate_state((*it)->getState()))
            {
                update_error(it);
                continue;
            }

            if ((*it)->info.min_block > pos)
                update_error(it);

            if ((*it)->getState() != DataPartState::Committed)
            {
                addPartContributionToColumnSizes(*it);
                addPartContributionToDataVolume(*it);
                modifyPartState(it, DataPartState::Committed);
            }

            pos = (*it)->info.max_block + 1;
            restored.push_back((*it)->name);
        }

        if (pos != part->info.max_block + 1)
            error = true;

        for (const String & name : restored)
        {
            LOG_INFO(log, "Activated part {}", name);
        }

        if (error)
        {
            LOG_ERROR(log, "The set of parts restored in place of {} looks incomplete. There might or might not be a data loss.{}", part->name, (error_parts.empty() ? "" : " Suspicious parts: " + error_parts));
        }
    }
}


void MergeTreeData::tryRemovePartImmediately(DataPartPtr && part)
{
    DataPartPtr part_to_delete;
    {
        auto lock = lockParts();

        LOG_TRACE(log, "Trying to immediately remove part {}", part->getNameWithState());

        auto it = data_parts_by_info.find(part->info);
        if (it == data_parts_by_info.end() || (*it).get() != part.get())
            throw Exception("Part " + part->name + " doesn't exist", ErrorCodes::LOGICAL_ERROR);

        part.reset();

        if (!((*it)->getState() == DataPartState::Outdated && it->unique()))
            return;

        modifyPartState(it, DataPartState::Deleting);
        part_to_delete = *it;
    }

    try
    {
        part_to_delete->remove();
    }
    catch (...)
    {
        rollbackDeletingParts({part_to_delete});
        throw;
    }

    removePartsFinally({part_to_delete});
    LOG_TRACE(log, "Removed part {}", part_to_delete->name);
}


size_t MergeTreeData::getTotalActiveSizeInBytes() const
{
    return total_active_size_bytes.load(std::memory_order_acquire);
}


size_t MergeTreeData::getTotalActiveSizeInRows() const
{
    return total_active_size_rows.load(std::memory_order_acquire);
}


size_t MergeTreeData::getPartsCount() const
{
    return total_active_size_parts.load(std::memory_order_acquire);
}


size_t MergeTreeData::getMaxPartsCountForPartitionWithState(DataPartState state) const
{
    auto lock = lockParts();

    size_t res = 0;
    size_t cur_count = 0;
    const String * cur_partition_id = nullptr;

    for (const auto & part : getDataPartsStateRange(state))
    {
        if (cur_partition_id && part->info.partition_id == *cur_partition_id)
        {
            ++cur_count;
        }
        else
        {
            cur_partition_id = &part->info.partition_id;
            cur_count = 1;
        }

        res = std::max(res, cur_count);
    }

    return res;
}


size_t MergeTreeData::getMaxPartsCountForPartition() const
{
    return getMaxPartsCountForPartitionWithState(DataPartState::Committed);
}


size_t MergeTreeData::getMaxInactivePartsCountForPartition() const
{
    return getMaxPartsCountForPartitionWithState(DataPartState::Outdated);
}


std::optional<Int64> MergeTreeData::getMinPartDataVersion() const
{
    auto lock = lockParts();

    std::optional<Int64> result;
    for (const auto & part : getDataPartsStateRange(DataPartState::Committed))
    {
        if (!result || *result > part->info.getDataVersion())
            result = part->info.getDataVersion();
    }

    return result;
}


void MergeTreeData::delayInsertOrThrowIfNeeded(Poco::Event * until) const
{
    const auto settings = getSettings();
    const size_t parts_count_in_total = getPartsCount();
    if (parts_count_in_total >= settings->max_parts_in_total)
    {
        ProfileEvents::increment(ProfileEvents::RejectedInserts);
        throw Exception("Too many parts (" + toString(parts_count_in_total) + ") in all partitions in total. This indicates wrong choice of partition key. The threshold can be modified with 'max_parts_in_total' setting in <merge_tree> element in config.xml or with per-table setting.", ErrorCodes::TOO_MANY_PARTS);
    }

    size_t parts_count_in_partition = getMaxPartsCountForPartition();
    ssize_t k_inactive = -1;
    if (settings->inactive_parts_to_throw_insert > 0 || settings->inactive_parts_to_delay_insert > 0)
    {
        size_t inactive_parts_count_in_partition = getMaxInactivePartsCountForPartition();
        if (settings->inactive_parts_to_throw_insert > 0 && inactive_parts_count_in_partition >= settings->inactive_parts_to_throw_insert)
        {
            ProfileEvents::increment(ProfileEvents::RejectedInserts);
            throw Exception(
                ErrorCodes::TOO_MANY_PARTS,
                "Too many inactive parts ({}). Parts cleaning are processing significantly slower than inserts",
                inactive_parts_count_in_partition);
        }
        k_inactive = ssize_t(inactive_parts_count_in_partition) - ssize_t(settings->inactive_parts_to_delay_insert);
    }

    if (parts_count_in_partition >= settings->parts_to_throw_insert)
    {
        ProfileEvents::increment(ProfileEvents::RejectedInserts);
        throw Exception(
            ErrorCodes::TOO_MANY_PARTS,
            "Too many parts ({}). Merges are processing significantly slower than inserts",
            parts_count_in_partition);
    }

    if (k_inactive < 0 && parts_count_in_partition < settings->parts_to_delay_insert)
        return;

    const ssize_t k_active = ssize_t(parts_count_in_partition) - ssize_t(settings->parts_to_delay_insert);
    size_t max_k;
    size_t k;
    if (k_active > k_inactive)
    {
        max_k = settings->parts_to_throw_insert - settings->parts_to_delay_insert;
        k = k_active + 1;
    }
    else
    {
        max_k = settings->inactive_parts_to_throw_insert - settings->inactive_parts_to_delay_insert;
        k = k_inactive + 1;
    }
    const double delay_milliseconds = ::pow(settings->max_delay_to_insert * 1000, static_cast<double>(k) / max_k);

    ProfileEvents::increment(ProfileEvents::DelayedInserts);
    ProfileEvents::increment(ProfileEvents::DelayedInsertsMilliseconds, delay_milliseconds);

    CurrentMetrics::Increment metric_increment(CurrentMetrics::DelayedInserts);

    LOG_INFO(log, "Delaying inserting block by {} ms. because there are {} parts", delay_milliseconds, parts_count_in_partition);

    if (until)
        until->tryWait(delay_milliseconds);
    else
        std::this_thread::sleep_for(std::chrono::milliseconds(static_cast<size_t>(delay_milliseconds)));
}


MergeTreeData::DataPartPtr MergeTreeData::getActiveContainingPart(
    const MergeTreePartInfo & part_info, MergeTreeData::DataPartState state, DataPartsLock & /*lock*/) const
{
    auto current_state_parts_range = getDataPartsStateRange(state);

    /// The part can be covered only by the previous or the next one in data_parts.
    auto it = data_parts_by_state_and_info.lower_bound(DataPartStateAndInfo{state, part_info});

    if (it != current_state_parts_range.end())
    {
        if ((*it)->info == part_info)
            return *it;
        if ((*it)->info.contains(part_info))
            return *it;
    }

    if (it != current_state_parts_range.begin())
    {
        --it;
        if ((*it)->info.contains(part_info))
            return *it;
    }

    return nullptr;
}


void MergeTreeData::swapActivePart(MergeTreeData::DataPartPtr part_copy)
{
    auto lock = lockParts();
    for (auto original_active_part : getDataPartsStateRange(DataPartState::Committed)) // NOLINT (copy is intended)
    {
        if (part_copy->name == original_active_part->name)
        {
            auto active_part_it = data_parts_by_info.find(original_active_part->info);
            if (active_part_it == data_parts_by_info.end())
                throw Exception("Cannot swap part '" + part_copy->name + "', no such active part.", ErrorCodes::NO_SUCH_DATA_PART);

            modifyPartState(original_active_part, DataPartState::DeleteOnDestroy);
            data_parts_indexes.erase(active_part_it);

            auto part_it = data_parts_indexes.insert(part_copy).first;
            modifyPartState(part_it, DataPartState::Committed);

            removePartContributionToDataVolume(original_active_part);
            addPartContributionToDataVolume(part_copy);

            auto disk = original_active_part->volume->getDisk();
            String marker_path = fs::path(original_active_part->getFullRelativePath()) / IMergeTreeDataPart::DELETE_ON_DESTROY_MARKER_FILE_NAME;
            try
            {
                disk->createFile(marker_path);
            }
            catch (Poco::Exception & e)
            {
                LOG_ERROR(log, "{} (while creating DeleteOnDestroy marker: {})", e.what(), backQuote(fullPath(disk, marker_path)));
            }
            return;
        }
    }
    throw Exception("Cannot swap part '" + part_copy->name + "', no such active part.", ErrorCodes::NO_SUCH_DATA_PART);
}


MergeTreeData::DataPartPtr MergeTreeData::getActiveContainingPart(const MergeTreePartInfo & part_info) const
{
    auto lock = lockParts();
    return getActiveContainingPart(part_info, DataPartState::Committed, lock);
}

MergeTreeData::DataPartPtr MergeTreeData::getActiveContainingPart(const String & part_name) const
{
    auto part_info = MergeTreePartInfo::fromPartName(part_name, format_version);
    return getActiveContainingPart(part_info);
}

MergeTreeData::DataPartsVector MergeTreeData::getDataPartsVectorInPartition(MergeTreeData::DataPartState state, const String & partition_id)
{
    DataPartStateAndPartitionID state_with_partition{state, partition_id};

    auto lock = lockParts();
    return DataPartsVector(
        data_parts_by_state_and_info.lower_bound(state_with_partition),
        data_parts_by_state_and_info.upper_bound(state_with_partition));
}


MergeTreeData::DataPartPtr MergeTreeData::getPartIfExists(const MergeTreePartInfo & part_info, const MergeTreeData::DataPartStates & valid_states)
{
    auto lock = lockParts();

    auto it = data_parts_by_info.find(part_info);
    if (it == data_parts_by_info.end())
        return nullptr;

    for (auto state : valid_states)
        if ((*it)->getState() == state)
            return *it;

    return nullptr;
}

MergeTreeData::DataPartPtr MergeTreeData::getPartIfExists(const String & part_name, const MergeTreeData::DataPartStates & valid_states)
{
    return getPartIfExists(MergeTreePartInfo::fromPartName(part_name, format_version), valid_states);
}


static void loadPartAndFixMetadataImpl(MergeTreeData::MutableDataPartPtr part)
{
    auto disk = part->volume->getDisk();
    String full_part_path = part->getFullRelativePath();

    part->loadColumnsChecksumsIndexes(false, true);
    part->modification_time = disk->getLastModified(full_part_path).epochTime();
}

void MergeTreeData::calculateColumnSizesImpl()
{
    column_sizes.clear();

    /// Take into account only committed parts
    auto committed_parts_range = getDataPartsStateRange(DataPartState::Committed);
    for (const auto & part : committed_parts_range)
        addPartContributionToColumnSizes(part);
}

void MergeTreeData::addPartContributionToColumnSizes(const DataPartPtr & part)
{
    for (const auto & column : part->getColumns())
    {
        ColumnSize & total_column_size = column_sizes[column.name];
        ColumnSize part_column_size = part->getColumnSize(column.name, *column.type);
        total_column_size.add(part_column_size);
    }
}

void MergeTreeData::removePartContributionToColumnSizes(const DataPartPtr & part)
{
    for (const auto & column : part->getColumns())
    {
        ColumnSize & total_column_size = column_sizes[column.name];
        ColumnSize part_column_size = part->getColumnSize(column.name, *column.type);

        auto log_subtract = [&](size_t & from, size_t value, const char * field)
        {
            if (value > from)
                LOG_ERROR(log, "Possibly incorrect column size subtraction: {} - {} = {}, column: {}, field: {}",
                    from, value, from - value, column.name, field);

            from -= value;
        };

        log_subtract(total_column_size.data_compressed, part_column_size.data_compressed, ".data_compressed");
        log_subtract(total_column_size.data_uncompressed, part_column_size.data_uncompressed, ".data_uncompressed");
        log_subtract(total_column_size.marks, part_column_size.marks, ".marks");
    }
}

void MergeTreeData::checkAlterPartitionIsPossible(
    const PartitionCommands & commands, const StorageMetadataPtr & /*metadata_snapshot*/, const Settings & settings) const
{
    for (const auto & command : commands)
    {
        if (command.type == PartitionCommand::DROP_DETACHED_PARTITION
            && !settings.allow_drop_detached)
            throw DB::Exception("Cannot execute query: DROP DETACHED PART is disabled "
                                "(see allow_drop_detached setting)", ErrorCodes::SUPPORT_IS_DISABLED);

        if (command.partition && command.type != PartitionCommand::DROP_DETACHED_PARTITION)
        {
            if (command.part)
            {
                auto part_name = command.partition->as<ASTLiteral &>().value.safeGet<String>();
                /// We are able to parse it
                MergeTreePartInfo::fromPartName(part_name, format_version);
            }
            else
            {
                /// We are able to parse it
                getPartitionIDFromQuery(command.partition, getContext());
            }
        }
    }
}

void MergeTreeData::checkPartitionCanBeDropped(const ASTPtr & partition)
{
    const String partition_id = getPartitionIDFromQuery(partition, getContext());
    auto parts_to_remove = getDataPartsVectorInPartition(MergeTreeDataPartState::Committed, partition_id);

    UInt64 partition_size = 0;

    for (const auto & part : parts_to_remove)
        partition_size += part->getBytesOnDisk();

    auto table_id = getStorageID();
    getContext()->checkPartitionCanBeDropped(table_id.database_name, table_id.table_name, partition_size);
}

void MergeTreeData::checkPartCanBeDropped(const ASTPtr & part_ast)
{
    String part_name = part_ast->as<ASTLiteral &>().value.safeGet<String>();
    auto part = getPartIfExists(part_name, {MergeTreeDataPartState::Committed});
    if (!part)
        throw Exception(ErrorCodes::NO_SUCH_DATA_PART, "No part {} in committed state", part_name);

    auto table_id = getStorageID();
    getContext()->checkPartitionCanBeDropped(table_id.database_name, table_id.table_name, part->getBytesOnDisk());
}

void MergeTreeData::movePartitionToDisk(const ASTPtr & partition, const String & name, bool moving_part, ContextPtr local_context)
{
    String partition_id;

    if (moving_part)
        partition_id = partition->as<ASTLiteral &>().value.safeGet<String>();
    else
        partition_id = getPartitionIDFromQuery(partition, local_context);

    DataPartsVector parts;
    if (moving_part)
    {
        auto part_info = MergeTreePartInfo::fromPartName(partition_id, format_version);
        parts.push_back(getActiveContainingPart(part_info));
        if (!parts.back() || parts.back()->name != part_info.getPartName())
            throw Exception("Part " + partition_id + " is not exists or not active", ErrorCodes::NO_SUCH_DATA_PART);
    }
    else
        parts = getDataPartsVectorInPartition(MergeTreeDataPartState::Committed, partition_id);

    auto disk = getStoragePolicy()->getDiskByName(name);
    if (!disk)
        throw Exception("Disk " + name + " does not exists on policy " + getStoragePolicy()->getName(), ErrorCodes::UNKNOWN_DISK);

    parts.erase(std::remove_if(parts.begin(), parts.end(), [&](auto part_ptr)
        {
            return part_ptr->volume->getDisk()->getName() == disk->getName();
        }), parts.end());

    if (parts.empty())
    {
        String no_parts_to_move_message;
        if (moving_part)
            no_parts_to_move_message = "Part '" + partition_id + "' is already on disk '" + disk->getName() + "'";
        else
            no_parts_to_move_message = "All parts of partition '" + partition_id + "' are already on disk '" + disk->getName() + "'";

        throw Exception(no_parts_to_move_message, ErrorCodes::UNKNOWN_DISK);
    }

    if (!movePartsToSpace(parts, std::static_pointer_cast<Space>(disk)))
        throw Exception("Cannot move parts because moves are manually disabled", ErrorCodes::ABORTED);
}


void MergeTreeData::movePartitionToVolume(const ASTPtr & partition, const String & name, bool moving_part, ContextPtr local_context)
{
    String partition_id;

    if (moving_part)
        partition_id = partition->as<ASTLiteral &>().value.safeGet<String>();
    else
        partition_id = getPartitionIDFromQuery(partition, local_context);

    DataPartsVector parts;
    if (moving_part)
    {
        auto part_info = MergeTreePartInfo::fromPartName(partition_id, format_version);
        parts.emplace_back(getActiveContainingPart(part_info));
        if (!parts.back() || parts.back()->name != part_info.getPartName())
            throw Exception("Part " + partition_id + " is not exists or not active", ErrorCodes::NO_SUCH_DATA_PART);
    }
    else
        parts = getDataPartsVectorInPartition(MergeTreeDataPartState::Committed, partition_id);

    auto volume = getStoragePolicy()->getVolumeByName(name);
    if (!volume)
        throw Exception("Volume " + name + " does not exists on policy " + getStoragePolicy()->getName(), ErrorCodes::UNKNOWN_DISK);

    if (parts.empty())
        throw Exception("Nothing to move (сheck that the partition exists).", ErrorCodes::NO_SUCH_DATA_PART);

    parts.erase(std::remove_if(parts.begin(), parts.end(), [&](auto part_ptr)
        {
            for (const auto & disk : volume->getDisks())
            {
                if (part_ptr->volume->getDisk()->getName() == disk->getName())
                {
                    return true;
                }
            }
            return false;
        }), parts.end());

    if (parts.empty())
    {
        String no_parts_to_move_message;
        if (moving_part)
            no_parts_to_move_message = "Part '" + partition_id + "' is already on volume '" + volume->getName() + "'";
        else
            no_parts_to_move_message = "All parts of partition '" + partition_id + "' are already on volume '" + volume->getName() + "'";

        throw Exception(no_parts_to_move_message, ErrorCodes::UNKNOWN_DISK);
    }

    if (!movePartsToSpace(parts, std::static_pointer_cast<Space>(volume)))
        throw Exception("Cannot move parts because moves are manually disabled", ErrorCodes::ABORTED);
}

void MergeTreeData::fetchPartition(
    const ASTPtr & /*partition*/,
    const StorageMetadataPtr & /*metadata_snapshot*/,
    const String & /*from*/,
    bool /*fetch_part*/,
    ContextPtr /*query_context*/)
{
    throw Exception(ErrorCodes::NOT_IMPLEMENTED, "FETCH PARTITION is not supported by storage {}", getName());
}

Pipe MergeTreeData::alterPartition(
    const StorageMetadataPtr & metadata_snapshot,
    const PartitionCommands & commands,
    ContextPtr query_context)
{
    PartitionCommandsResultInfo result;
    for (const PartitionCommand & command : commands)
    {
        PartitionCommandsResultInfo current_command_results;
        switch (command.type)
        {
            case PartitionCommand::DROP_PARTITION:
                if (command.part)
                    checkPartCanBeDropped(command.partition);
                else
                    checkPartitionCanBeDropped(command.partition);
                dropPartition(command.partition, command.detach, command.part, query_context);
                break;

            case PartitionCommand::DROP_DETACHED_PARTITION:
                dropDetached(command.partition, command.part, query_context);
                break;

            case PartitionCommand::ATTACH_PARTITION:
                current_command_results = attachPartition(command.partition, metadata_snapshot, command.part, query_context);
                break;
            case PartitionCommand::MOVE_PARTITION:
            {
                switch (*command.move_destination_type)
                {
                    case PartitionCommand::MoveDestinationType::DISK:
                        movePartitionToDisk(command.partition, command.move_destination_name, command.part, query_context);
                        break;

                    case PartitionCommand::MoveDestinationType::VOLUME:
                        movePartitionToVolume(command.partition, command.move_destination_name, command.part, query_context);
                        break;

                    case PartitionCommand::MoveDestinationType::TABLE:
                        checkPartitionCanBeDropped(command.partition);
                        String dest_database = query_context->resolveDatabase(command.to_database);
                        auto dest_storage = DatabaseCatalog::instance().getTable({dest_database, command.to_table}, query_context);
                        movePartitionToTable(dest_storage, command.partition, query_context);
                        break;
                }
            }
            break;

            case PartitionCommand::REPLACE_PARTITION:
            {
                checkPartitionCanBeDropped(command.partition);
                String from_database = query_context->resolveDatabase(command.from_database);
                auto from_storage = DatabaseCatalog::instance().getTable({from_database, command.from_table}, query_context);
                replacePartitionFrom(from_storage, command.partition, command.replace, query_context);
            }
            break;

            case PartitionCommand::FETCH_PARTITION:
                fetchPartition(command.partition, metadata_snapshot, command.from_zookeeper_path, command.part, query_context);
                break;

            case PartitionCommand::FREEZE_PARTITION:
            {
                auto lock = lockForShare(query_context->getCurrentQueryId(), query_context->getSettingsRef().lock_acquire_timeout);
                current_command_results = freezePartition(command.partition, metadata_snapshot, command.with_name, query_context, lock);
            }
            break;

            case PartitionCommand::FREEZE_ALL_PARTITIONS:
            {
                auto lock = lockForShare(query_context->getCurrentQueryId(), query_context->getSettingsRef().lock_acquire_timeout);
                current_command_results = freezeAll(command.with_name, metadata_snapshot, query_context, lock);
            }
            break;

            case PartitionCommand::UNFREEZE_PARTITION:
            {
                auto lock = lockForShare(query_context->getCurrentQueryId(), query_context->getSettingsRef().lock_acquire_timeout);
                current_command_results = unfreezePartition(command.partition, command.with_name, query_context, lock);
            }
            break;

            case PartitionCommand::UNFREEZE_ALL_PARTITIONS:
            {
                auto lock = lockForShare(query_context->getCurrentQueryId(), query_context->getSettingsRef().lock_acquire_timeout);
                current_command_results = unfreezeAll(command.with_name, query_context, lock);
            }

            break;

            default:
                throw Exception("Uninitialized partition command", ErrorCodes::LOGICAL_ERROR);
        }
        for (auto & command_result : current_command_results)
            command_result.command_type = command.typeToString();
        result.insert(result.end(), current_command_results.begin(), current_command_results.end());
    }

    if (query_context->getSettingsRef().alter_partition_verbose_result)
        return convertCommandsResultToSource(result);

    return {};
}

String MergeTreeData::getPartitionIDFromQuery(const ASTPtr & ast, ContextPtr local_context) const
{
    const auto & partition_ast = ast->as<ASTPartition &>();

    if (!partition_ast.value)
        return partition_ast.id;

    if (format_version < MERGE_TREE_DATA_MIN_FORMAT_VERSION_WITH_CUSTOM_PARTITIONING)
    {
        /// Month-partitioning specific - partition ID can be passed in the partition value.
        const auto * partition_lit = partition_ast.value->as<ASTLiteral>();
        if (partition_lit && partition_lit->value.getType() == Field::Types::String)
        {
            String partition_id = partition_lit->value.get<String>();
            if (partition_id.size() != 6 || !std::all_of(partition_id.begin(), partition_id.end(), isNumericASCII))
                throw Exception(
                    "Invalid partition format: " + partition_id + ". Partition should consist of 6 digits: YYYYMM",
                    ErrorCodes::INVALID_PARTITION_VALUE);
            return partition_id;
        }
    }

    /// Re-parse partition key fields using the information about expected field types.

    auto metadata_snapshot = getInMemoryMetadataPtr();
    size_t fields_count = metadata_snapshot->getPartitionKey().sample_block.columns();
    if (partition_ast.fields_count != fields_count)
        throw Exception(
            "Wrong number of fields in the partition expression: " + toString(partition_ast.fields_count) +
            ", must be: " + toString(fields_count),
            ErrorCodes::INVALID_PARTITION_VALUE);

    const FormatSettings format_settings;
    Row partition_row(fields_count);

    if (fields_count)
    {
        ReadBufferFromMemory left_paren_buf("(", 1);
        ReadBufferFromMemory fields_buf(partition_ast.fields_str.data(), partition_ast.fields_str.size());
        ReadBufferFromMemory right_paren_buf(")", 1);
        ConcatReadBuffer buf({&left_paren_buf, &fields_buf, &right_paren_buf});

        auto input_format = FormatFactory::instance().getInput(
            "Values",
            buf,
            metadata_snapshot->getPartitionKey().sample_block,
            local_context,
            local_context->getSettingsRef().max_block_size);
        auto input_stream = std::make_shared<InputStreamFromInputFormat>(input_format);

        auto block = input_stream->read();
        if (!block || !block.rows())
            throw Exception(
                "Could not parse partition value: `" + partition_ast.fields_str + "`",
                ErrorCodes::INVALID_PARTITION_VALUE);

        for (size_t i = 0; i < fields_count; ++i)
            block.getByPosition(i).column->get(0, partition_row[i]);
    }

    MergeTreePartition partition(std::move(partition_row));
    String partition_id = partition.getID(*this);

    {
        auto data_parts_lock = lockParts();
        DataPartPtr existing_part_in_partition = getAnyPartInPartition(partition_id, data_parts_lock);
        if (existing_part_in_partition && existing_part_in_partition->partition.value != partition.value)
        {
            WriteBufferFromOwnString buf;
            writeCString("Parsed partition value: ", buf);
            partition.serializeText(*this, buf, format_settings);
            writeCString(" doesn't match partition value for an existing part with the same partition ID: ", buf);
            writeString(existing_part_in_partition->name, buf);
            throw Exception(buf.str(), ErrorCodes::INVALID_PARTITION_VALUE);
        }
    }

    return partition_id;
}

MergeTreeData::DataPartsVector MergeTreeData::getDataPartsVector(
    const DataPartStates & affordable_states, DataPartStateVector * out_states, bool require_projection_parts) const
{
    DataPartsVector res;
    DataPartsVector buf;
    {
        auto lock = lockParts();

        for (auto state : affordable_states)
        {
            auto range = getDataPartsStateRange(state);

            if (require_projection_parts)
            {
                for (const auto & part : range)
                {
                    for (const auto & [p_name, projection_part] : part->getProjectionParts())
                        res.push_back(projection_part);
                }
            }
            else
            {
                std::swap(buf, res);
                res.clear();
                std::merge(range.begin(), range.end(), buf.begin(), buf.end(), std::back_inserter(res), LessDataPart());
            }
        }

        if (out_states != nullptr)
        {
            out_states->resize(res.size());
            if (require_projection_parts)
            {
                for (size_t i = 0; i < res.size(); ++i)
                    (*out_states)[i] = res[i]->getParentPart()->getState();
            }
            else
            {
                for (size_t i = 0; i < res.size(); ++i)
                    (*out_states)[i] = res[i]->getState();
            }
        }
    }

    return res;
}

MergeTreeData::DataPartsVector
MergeTreeData::getAllDataPartsVector(MergeTreeData::DataPartStateVector * out_states, bool require_projection_parts) const
{
    DataPartsVector res;
    if (require_projection_parts)
    {
        auto lock = lockParts();
        for (const auto & part : data_parts_by_info)
        {
            for (const auto & [p_name, projection_part] : part->getProjectionParts())
                res.push_back(projection_part);
        }

        if (out_states != nullptr)
        {
            out_states->resize(res.size());
            for (size_t i = 0; i < res.size(); ++i)
                (*out_states)[i] = res[i]->getParentPart()->getState();
        }
    }
    else
    {
        auto lock = lockParts();
        res.assign(data_parts_by_info.begin(), data_parts_by_info.end());

        if (out_states != nullptr)
        {
            out_states->resize(res.size());
            for (size_t i = 0; i < res.size(); ++i)
                (*out_states)[i] = res[i]->getState();
        }
    }

    return res;
}

std::vector<DetachedPartInfo>
MergeTreeData::getDetachedParts() const
{
    std::vector<DetachedPartInfo> res;

    for (const auto & [path, disk] : getRelativeDataPathsWithDisks())
    {
        for (auto it = disk->iterateDirectory(path + MergeTreeData::DETACHED_DIR_NAME); it->isValid(); it->next())
        {
            res.emplace_back();
            auto & part = res.back();

            DetachedPartInfo::tryParseDetachedPartName(it->name(), part, format_version);
            part.disk = disk->getName();
        }
    }
    return res;
}

void MergeTreeData::validateDetachedPartName(const String & name) const
{
    if (name.find('/') != std::string::npos || name == "." || name == "..")
        throw DB::Exception("Invalid part name '" + name + "'", ErrorCodes::INCORRECT_FILE_NAME);

    auto full_path = getFullRelativePathForPart(name, "detached/");

    if (!full_path)
        throw DB::Exception("Detached part \"" + name + "\" not found" , ErrorCodes::BAD_DATA_PART_NAME);

    if (startsWith(name, "attaching_") || startsWith(name, "deleting_"))
        throw DB::Exception("Cannot drop part " + name + ": "
                            "most likely it is used by another DROP or ATTACH query.",
                            ErrorCodes::BAD_DATA_PART_NAME);
}

void MergeTreeData::dropDetached(const ASTPtr & partition, bool part, ContextPtr local_context)
{
    PartsTemporaryRename renamed_parts(*this, "detached/");

    if (part)
    {
        String part_name = partition->as<ASTLiteral &>().value.safeGet<String>();
        validateDetachedPartName(part_name);
        renamed_parts.addPart(part_name, "deleting_" + part_name);
    }
    else
    {
        String partition_id = getPartitionIDFromQuery(partition, local_context);
        DetachedPartsInfo detached_parts = getDetachedParts();
        for (const auto & part_info : detached_parts)
            if (part_info.valid_name && part_info.partition_id == partition_id
                && part_info.prefix != "attaching" && part_info.prefix != "deleting")
                renamed_parts.addPart(part_info.dir_name, "deleting_" + part_info.dir_name);
    }

    LOG_DEBUG(log, "Will drop {} detached parts.", renamed_parts.old_and_new_names.size());

    renamed_parts.tryRenameAll();

    for (auto & [old_name, new_name] : renamed_parts.old_and_new_names)
    {
        const auto & [path, disk] = renamed_parts.old_part_name_to_path_and_disk[old_name];
        disk->removeRecursive(fs::path(path) / "detached" / new_name / "");
        LOG_DEBUG(log, "Dropped detached part {}", old_name);
        old_name.clear();
    }
}

MergeTreeData::MutableDataPartsVector MergeTreeData::tryLoadPartsToAttach(const ASTPtr & partition, bool attach_part,
        ContextPtr local_context, PartsTemporaryRename & renamed_parts)
{
    const String source_dir = "detached/";

    std::map<String, DiskPtr> name_to_disk;

    /// Let's compose a list of parts that should be added.
    if (attach_part)
    {
        const String part_id = partition->as<ASTLiteral &>().value.safeGet<String>();

        validateDetachedPartName(part_id);
        renamed_parts.addPart(part_id, "attaching_" + part_id);

        if (MergeTreePartInfo::tryParsePartName(part_id, nullptr, format_version))
            name_to_disk[part_id] = getDiskForPart(part_id, source_dir);
    }
    else
    {
        String partition_id = getPartitionIDFromQuery(partition, local_context);
        LOG_DEBUG(log, "Looking for parts for partition {} in {}", partition_id, source_dir);
        ActiveDataPartSet active_parts(format_version);

        const auto disks = getStoragePolicy()->getDisks();

        for (const auto & disk : disks)
        {
            for (auto it = disk->iterateDirectory(relative_data_path + source_dir); it->isValid(); it->next())
            {
                const String & name = it->name();
                MergeTreePartInfo part_info;

                // TODO what if name contains "_tryN" suffix?
                /// Parts with prefix in name (e.g. attaching_1_3_3_0, deleting_1_3_3_0) will be ignored
                if (!MergeTreePartInfo::tryParsePartName(name, &part_info, format_version)
                    || part_info.partition_id != partition_id)
                {
                    continue;
                }

                LOG_DEBUG(log, "Found part {}", name);
                active_parts.add(name);
                name_to_disk[name] = disk;
            }
        }
        LOG_DEBUG(log, "{} of them are active", active_parts.size());

        /// Inactive parts are renamed so they can not be attached in case of repeated ATTACH.
        for (const auto & [name, disk] : name_to_disk)
        {
            const String containing_part = active_parts.getContainingPart(name);

            if (!containing_part.empty() && containing_part != name)
                // TODO maybe use PartsTemporaryRename here?
                disk->moveDirectory(relative_data_path + source_dir + name,
                    relative_data_path + source_dir + "inactive_" + name);
            else
                renamed_parts.addPart(name, "attaching_" + name);
        }
    }


    /// Try to rename all parts before attaching to prevent race with DROP DETACHED and another ATTACH.
    renamed_parts.tryRenameAll();

    /// Synchronously check that added parts exist and are not broken. We will write checksums.txt if it does not exist.
    LOG_DEBUG(log, "Checking parts");
    MutableDataPartsVector loaded_parts;
    loaded_parts.reserve(renamed_parts.old_and_new_names.size());

    for (const auto & [old_name, new_name] : renamed_parts.old_and_new_names)
    {
        LOG_DEBUG(log, "Checking part {}", new_name);

        auto single_disk_volume = std::make_shared<SingleDiskVolume>("volume_" + old_name, name_to_disk[old_name]);
        MutableDataPartPtr part = createPart(old_name, single_disk_volume, source_dir + new_name);

        loadPartAndFixMetadataImpl(part);
        loaded_parts.push_back(part);
    }

    return loaded_parts;
}

namespace
{

inline ReservationPtr checkAndReturnReservation(UInt64 expected_size, ReservationPtr reservation)
{
    if (reservation)
        return reservation;

    throw Exception(fmt::format("Cannot reserve {}, not enough space", ReadableSize(expected_size)), ErrorCodes::NOT_ENOUGH_SPACE);
}

}

ReservationPtr MergeTreeData::reserveSpace(UInt64 expected_size) const
{
    expected_size = std::max(RESERVATION_MIN_ESTIMATION_SIZE, expected_size);
    return getStoragePolicy()->reserveAndCheck(expected_size);
}

ReservationPtr MergeTreeData::reserveSpace(UInt64 expected_size, SpacePtr space)
{
    expected_size = std::max(RESERVATION_MIN_ESTIMATION_SIZE, expected_size);
    auto reservation = tryReserveSpace(expected_size, space);
    return checkAndReturnReservation(expected_size, std::move(reservation));
}

ReservationPtr MergeTreeData::tryReserveSpace(UInt64 expected_size, SpacePtr space)
{
    expected_size = std::max(RESERVATION_MIN_ESTIMATION_SIZE, expected_size);
    return space->reserve(expected_size);
}

ReservationPtr MergeTreeData::reserveSpacePreferringTTLRules(
    const StorageMetadataPtr & metadata_snapshot,
    UInt64 expected_size,
    const IMergeTreeDataPart::TTLInfos & ttl_infos,
    time_t time_of_move,
    size_t min_volume_index,
    bool is_insert,
    DiskPtr selected_disk) const
{
    expected_size = std::max(RESERVATION_MIN_ESTIMATION_SIZE, expected_size);

    ReservationPtr reservation = tryReserveSpacePreferringTTLRules(
        metadata_snapshot, expected_size, ttl_infos, time_of_move, min_volume_index, is_insert, selected_disk);

    return checkAndReturnReservation(expected_size, std::move(reservation));
}

ReservationPtr MergeTreeData::tryReserveSpacePreferringTTLRules(
    const StorageMetadataPtr & metadata_snapshot,
    UInt64 expected_size,
    const IMergeTreeDataPart::TTLInfos & ttl_infos,
    time_t time_of_move,
    size_t min_volume_index,
    bool is_insert,
    DiskPtr selected_disk) const
{
    expected_size = std::max(RESERVATION_MIN_ESTIMATION_SIZE, expected_size);

    ReservationPtr reservation;

    auto move_ttl_entry = selectTTLDescriptionForTTLInfos(metadata_snapshot->getMoveTTLs(), ttl_infos.moves_ttl, time_of_move, true);

    if (move_ttl_entry)
    {
        SpacePtr destination_ptr = getDestinationForMoveTTL(*move_ttl_entry, is_insert);
        if (!destination_ptr)
        {
            if (move_ttl_entry->destination_type == DataDestinationType::VOLUME)
                LOG_WARNING(log, "Would like to reserve space on volume '{}' by TTL rule of table '{}' but volume was not found or rule is not applicable at the moment",
                    move_ttl_entry->destination_name, log_name);
            else if (move_ttl_entry->destination_type == DataDestinationType::DISK)
                LOG_WARNING(log, "Would like to reserve space on disk '{}' by TTL rule of table '{}' but disk was not found or rule is not applicable at the moment",
                    move_ttl_entry->destination_name, log_name);
        }
        else
        {
            reservation = destination_ptr->reserve(expected_size);
            if (reservation)
                return reservation;
            else
                if (move_ttl_entry->destination_type == DataDestinationType::VOLUME)
                    LOG_WARNING(log, "Would like to reserve space on volume '{}' by TTL rule of table '{}' but there is not enough space",
                    move_ttl_entry->destination_name, log_name);
                else if (move_ttl_entry->destination_type == DataDestinationType::DISK)
                    LOG_WARNING(log, "Would like to reserve space on disk '{}' by TTL rule of table '{}' but there is not enough space",
                        move_ttl_entry->destination_name, log_name);
        }
    }

    // Prefer selected_disk
    if (selected_disk)
        reservation = selected_disk->reserve(expected_size);

    if (!reservation)
        reservation = getStoragePolicy()->reserve(expected_size, min_volume_index);

    return reservation;
}

SpacePtr MergeTreeData::getDestinationForMoveTTL(const TTLDescription & move_ttl, bool is_insert) const
{
    auto policy = getStoragePolicy();
    if (move_ttl.destination_type == DataDestinationType::VOLUME)
    {
        auto volume = policy->getVolumeByName(move_ttl.destination_name);

        if (!volume)
            return {};

        if (is_insert && !volume->perform_ttl_move_on_insert)
            return {};

        return volume;
    }
    else if (move_ttl.destination_type == DataDestinationType::DISK)
    {
        auto disk = policy->getDiskByName(move_ttl.destination_name);
        if (!disk)
            return {};

        auto volume = policy->getVolume(policy->getVolumeIndexByDisk(disk));
        if (!volume)
            return {};

        if (is_insert && !volume->perform_ttl_move_on_insert)
            return {};

        return disk;
    }
    else
        return {};
}

bool MergeTreeData::isPartInTTLDestination(const TTLDescription & ttl, const IMergeTreeDataPart & part) const
{
    auto policy = getStoragePolicy();
    if (ttl.destination_type == DataDestinationType::VOLUME)
    {
        for (const auto & disk : policy->getVolumeByName(ttl.destination_name)->getDisks())
            if (disk->getName() == part.volume->getDisk()->getName())
                return true;
    }
    else if (ttl.destination_type == DataDestinationType::DISK)
        return policy->getDiskByName(ttl.destination_name)->getName() == part.volume->getDisk()->getName();
    return false;
}

CompressionCodecPtr MergeTreeData::getCompressionCodecForPart(size_t part_size_compressed, const IMergeTreeDataPart::TTLInfos & ttl_infos, time_t current_time) const
{

    auto metadata_snapshot = getInMemoryMetadataPtr();

    const auto & recompression_ttl_entries = metadata_snapshot->getRecompressionTTLs();
    auto best_ttl_entry = selectTTLDescriptionForTTLInfos(recompression_ttl_entries, ttl_infos.recompression_ttl, current_time, true);


    if (best_ttl_entry)
        return CompressionCodecFactory::instance().get(best_ttl_entry->recompression_codec, {});

    return getContext()->chooseCompressionCodec(
        part_size_compressed,
        static_cast<double>(part_size_compressed) / getTotalActiveSizeInBytes());
}

MergeTreeData::DataParts MergeTreeData::getDataParts(const DataPartStates & affordable_states) const
{
    DataParts res;
    {
        auto lock = lockParts();
        for (auto state : affordable_states)
        {
            auto range = getDataPartsStateRange(state);
            res.insert(range.begin(), range.end());
        }
    }
    return res;
}

MergeTreeData::DataParts MergeTreeData::getDataParts() const
{
    return getDataParts({DataPartState::Committed});
}

MergeTreeData::DataPartsVector MergeTreeData::getDataPartsVector() const
{
    return getDataPartsVector({DataPartState::Committed});
}

MergeTreeData::DataPartPtr MergeTreeData::getAnyPartInPartition(
    const String & partition_id, DataPartsLock & /*data_parts_lock*/) const
{
    auto it = data_parts_by_state_and_info.lower_bound(DataPartStateAndPartitionID{DataPartState::Committed, partition_id});

    if (it != data_parts_by_state_and_info.end() && (*it)->getState() == DataPartState::Committed && (*it)->info.partition_id == partition_id)
        return *it;

    return nullptr;
}


void MergeTreeData::Transaction::rollbackPartsToTemporaryState()
{
    if (!isEmpty())
    {
        WriteBufferFromOwnString buf;
        buf << " Rollbacking parts state to temporary and removing from working set:";
        for (const auto & part : precommitted_parts)
            buf << " " << part->relative_path;
        buf << ".";
        LOG_DEBUG(data.log, "Undoing transaction.{}", buf.str());

        data.removePartsFromWorkingSetImmediatelyAndSetTemporaryState(
            DataPartsVector(precommitted_parts.begin(), precommitted_parts.end()));
    }

    clear();
}

void MergeTreeData::Transaction::rollback()
{
    if (!isEmpty())
    {
        WriteBufferFromOwnString buf;
        buf << " Removing parts:";
        for (const auto & part : precommitted_parts)
            buf << " " << part->relative_path;
        buf << ".";
        LOG_DEBUG(data.log, "Undoing transaction.{}", buf.str());

        data.removePartsFromWorkingSet(
            DataPartsVector(precommitted_parts.begin(), precommitted_parts.end()),
            /* clear_without_timeout = */ true);
    }

    clear();
}

MergeTreeData::DataPartsVector MergeTreeData::Transaction::commit(MergeTreeData::DataPartsLock * acquired_parts_lock)
{
    DataPartsVector total_covered_parts;

    if (!isEmpty())
    {
        auto parts_lock = acquired_parts_lock ? MergeTreeData::DataPartsLock() : data.lockParts();
        auto * owing_parts_lock = acquired_parts_lock ? acquired_parts_lock : &parts_lock;

        auto current_time = time(nullptr);

        size_t add_bytes = 0;
        size_t add_rows = 0;
        size_t add_parts = 0;

        size_t reduce_bytes = 0;
        size_t reduce_rows = 0;
        size_t reduce_parts = 0;

        for (const DataPartPtr & part : precommitted_parts)
        {
            DataPartPtr covering_part;
            DataPartsVector covered_parts = data.getActivePartsToReplace(part->info, part->name, covering_part, *owing_parts_lock);
            if (covering_part)
            {
                LOG_WARNING(data.log, "Tried to commit obsolete part {} covered by {}", part->name, covering_part->getNameWithState());

                part->remove_time.store(0, std::memory_order_relaxed); /// The part will be removed without waiting for old_parts_lifetime seconds.
                data.modifyPartState(part, DataPartState::Outdated);
            }
            else
            {
                total_covered_parts.insert(total_covered_parts.end(), covered_parts.begin(), covered_parts.end());
                for (const DataPartPtr & covered_part : covered_parts)
                {
                    covered_part->remove_time.store(current_time, std::memory_order_relaxed);

                    reduce_bytes += covered_part->getBytesOnDisk();
                    reduce_rows += covered_part->rows_count;

                    data.modifyPartState(covered_part, DataPartState::Outdated);
                    data.removePartContributionToColumnSizes(covered_part);
                }
                reduce_parts += covered_parts.size();

                add_bytes += part->getBytesOnDisk();
                add_rows += part->rows_count;
                ++add_parts;

                data.modifyPartState(part, DataPartState::Committed);
                data.addPartContributionToColumnSizes(part);
            }
        }
        data.decreaseDataVolume(reduce_bytes, reduce_rows, reduce_parts);
        data.increaseDataVolume(add_bytes, add_rows, add_parts);
    }

    clear();

    return total_covered_parts;
}

bool MergeTreeData::isPrimaryOrMinMaxKeyColumnPossiblyWrappedInFunctions(
    const ASTPtr & node, const StorageMetadataPtr & metadata_snapshot) const
{
    const String column_name = node->getColumnName();

    for (const auto & name : metadata_snapshot->getPrimaryKeyColumns())
        if (column_name == name)
            return true;

    for (const auto & name : getMinMaxColumnsNames(metadata_snapshot->getPartitionKey()))
        if (column_name == name)
            return true;

    if (const auto * func = node->as<ASTFunction>())
        if (func->arguments->children.size() == 1)
            return isPrimaryOrMinMaxKeyColumnPossiblyWrappedInFunctions(func->arguments->children.front(), metadata_snapshot);

    return false;
}

bool MergeTreeData::mayBenefitFromIndexForIn(
    const ASTPtr & left_in_operand, ContextPtr, const StorageMetadataPtr & metadata_snapshot) const
{
    /// Make sure that the left side of the IN operator contain part of the key.
    /// If there is a tuple on the left side of the IN operator, at least one item of the tuple
    ///  must be part of the key (probably wrapped by a chain of some acceptable functions).
    const auto * left_in_operand_tuple = left_in_operand->as<ASTFunction>();
    const auto & index_wrapper_factory = MergeTreeIndexFactory::instance();
    if (left_in_operand_tuple && left_in_operand_tuple->name == "tuple")
    {
        for (const auto & item : left_in_operand_tuple->arguments->children)
        {
            if (isPrimaryOrMinMaxKeyColumnPossiblyWrappedInFunctions(item, metadata_snapshot))
                return true;
            for (const auto & index : metadata_snapshot->getSecondaryIndices())
                if (index_wrapper_factory.get(index)->mayBenefitFromIndexForIn(item))
                    return true;
            if (metadata_snapshot->selected_projection
                && metadata_snapshot->selected_projection->isPrimaryKeyColumnPossiblyWrappedInFunctions(item))
                return true;
        }
        /// The tuple itself may be part of the primary key, so check that as a last resort.
        if (isPrimaryOrMinMaxKeyColumnPossiblyWrappedInFunctions(left_in_operand, metadata_snapshot))
            return true;
        if (metadata_snapshot->selected_projection
            && metadata_snapshot->selected_projection->isPrimaryKeyColumnPossiblyWrappedInFunctions(left_in_operand))
            return true;
        return false;
    }
    else
    {
        for (const auto & index : metadata_snapshot->getSecondaryIndices())
            if (index_wrapper_factory.get(index)->mayBenefitFromIndexForIn(left_in_operand))
                return true;

        if (metadata_snapshot->selected_projection
            && metadata_snapshot->selected_projection->isPrimaryKeyColumnPossiblyWrappedInFunctions(left_in_operand))
            return true;

        return isPrimaryOrMinMaxKeyColumnPossiblyWrappedInFunctions(left_in_operand, metadata_snapshot);
    }
}

using PartitionIdToMaxBlock = std::unordered_map<String, Int64>;

static void selectBestProjection(
    const MergeTreeDataSelectExecutor & reader,
    const StorageMetadataPtr & metadata_snapshot,
    const SelectQueryInfo & query_info,
    const Names & required_columns,
    ProjectionCandidate & candidate,
    ContextPtr query_context,
    const PartitionIdToMaxBlock * max_added_blocks,
    const Settings & settings,
    const MergeTreeData::DataPartsVector & parts,
    ProjectionCandidate *& selected_candidate,
    size_t & min_sum_marks)
{
    MergeTreeData::DataPartsVector projection_parts;
    MergeTreeData::DataPartsVector normal_parts;
    for (const auto & part : parts)
    {
        const auto & projections = part->getProjectionParts();
        auto it = projections.find(candidate.desc->name);
        if (it != projections.end())
            projection_parts.push_back(it->second);
        else
            normal_parts.push_back(part);
    }

    if (projection_parts.empty())
        return;

    candidate.merge_tree_data_select_base_cache = std::make_unique<MergeTreeDataSelectCache>();
    candidate.merge_tree_data_select_projection_cache = std::make_unique<MergeTreeDataSelectCache>();
    reader.readFromParts(
        projection_parts,
        candidate.required_columns,
        metadata_snapshot,
        candidate.desc->metadata,
        query_info, // TODO syntax_analysis_result set in index
        query_context,
        0, // max_block_size is unused when getting cache
        settings.max_threads,
        max_added_blocks,
        candidate.merge_tree_data_select_projection_cache.get());

    size_t sum_marks = candidate.merge_tree_data_select_projection_cache->sum_marks;
    if (normal_parts.empty())
    {
        // All parts are projection parts which allows us to use in_order_optimization.
        // TODO It might be better to use a complete projection even with more marks to read.
        candidate.complete = true;
    }
    else
    {
        reader.readFromParts(
            normal_parts,
            required_columns,
            metadata_snapshot,
            metadata_snapshot,
            query_info, // TODO syntax_analysis_result set in index
            query_context,
            0, // max_block_size is unused when getting cache
            settings.max_threads,
            max_added_blocks,
            candidate.merge_tree_data_select_base_cache.get());
        sum_marks += candidate.merge_tree_data_select_base_cache->sum_marks;
    }

    // We choose the projection with least sum_marks to read.
    if (sum_marks < min_sum_marks)
    {
        selected_candidate = &candidate;
        min_sum_marks = sum_marks;
    }
}


bool MergeTreeData::getQueryProcessingStageWithAggregateProjection(
    ContextPtr query_context, const StorageMetadataPtr & metadata_snapshot, SelectQueryInfo & query_info) const
{
    const auto & settings = query_context->getSettingsRef();
    if (!settings.allow_experimental_projection_optimization || query_info.ignore_projections)
        return false;

    const auto & query_ptr = query_info.query;

    InterpreterSelectQuery select(
        query_ptr, query_context, SelectQueryOptions{QueryProcessingStage::WithMergeableState}.ignoreProjections().ignoreAlias());
    const auto & analysis_result = select.getAnalysisResult();

    bool can_use_aggregate_projection = true;
    /// If the first stage of the query pipeline is more complex than Aggregating - Expression - Filter - ReadFromStorage,
    /// we cannot use aggregate projection.
    if (analysis_result.join != nullptr || analysis_result.array_join != nullptr)
        can_use_aggregate_projection = false;

    /// Check if all needed columns can be provided by some aggregate projection. Here we also try
    /// to find expression matches. For example, suppose an aggregate projection contains a column
    /// named sum(x) and the given query also has an expression called sum(x), it's a match. This is
    /// why we need to ignore all aliases during projection creation and the above query planning.
    /// It's also worth noting that, sqrt(sum(x)) will also work because we can treat sum(x) as a
    /// required column.

    /// The ownership of ProjectionDescription is hold in metadata_snapshot which lives along with
    /// InterpreterSelect, thus we can store the raw pointer here.
    std::vector<ProjectionCandidate> candidates;
    NameSet keys;
    std::unordered_map<std::string_view, size_t> key_name_pos_map;
    size_t pos = 0;
    for (const auto & desc : select.getQueryAnalyzer()->aggregationKeys())
    {
        keys.insert(desc.name);
        key_name_pos_map.insert({desc.name, pos++});
    }
    auto actions_settings = ExpressionActionsSettings::fromSettings(settings);

    // All required columns should be provided by either current projection or previous actions
    // Let's traverse backward to finish the check.
    // TODO what if there is a column with name sum(x) and an aggregate sum(x)?
    auto rewrite_before_where =
        [&](ProjectionCandidate & candidate, const ProjectionDescription & projection,
            NameSet & required_columns, const Block & source_block, const Block & aggregates)
    {
        if (analysis_result.before_where)
        {
            candidate.where_column_name = analysis_result.where_column_name;
            candidate.remove_where_filter = analysis_result.remove_where_filter;
            candidate.before_where = analysis_result.before_where->clone();
            // std::cerr << fmt::format("before_where_actions = \n{}", candidate.before_where->dumpDAG()) << std::endl;
            required_columns = candidate.before_where->foldActionsByProjection(
                required_columns,
                projection.sample_block_for_keys,
                candidate.where_column_name);
            // std::cerr << fmt::format("before_where_actions = \n{}", candidate.before_where->dumpDAG()) << std::endl;
            // std::cerr << fmt::format("where_required_columns = \n{}", fmt::join(required_columns, ", ")) << std::endl;

            if (required_columns.empty())
                return false;
            candidate.before_where->addAggregatesViaProjection(aggregates);
        }

        if (analysis_result.prewhere_info)
        {
            const auto & prewhere_info = analysis_result.prewhere_info;
            candidate.prewhere_info = std::make_shared<PrewhereInfo>();
            candidate.prewhere_info->prewhere_column_name = prewhere_info->prewhere_column_name;
            candidate.prewhere_info->remove_prewhere_column = prewhere_info->remove_prewhere_column;
            // std::cerr << fmt::format("remove prewhere column : {}", candidate.prewhere_info->remove_prewhere_column) << std::endl;
            candidate.prewhere_info->row_level_column_name = prewhere_info->row_level_column_name;
            candidate.prewhere_info->need_filter = prewhere_info->need_filter;

            auto prewhere_actions = prewhere_info->prewhere_actions->clone();
            auto prewhere_required_columns = required_columns;
            // required_columns should not contain columns generated by prewhere
            for (const auto & column : prewhere_actions->getResultColumns())
                required_columns.erase(column.name);
            // std::cerr << fmt::format("prewhere_actions = \n{}", prewhere_actions->dumpDAG()) << std::endl;
            // Prewhere_action should not add missing keys.
            prewhere_required_columns = prewhere_actions->foldActionsByProjection(
                prewhere_required_columns, projection.sample_block_for_keys, prewhere_info->prewhere_column_name, false);
            // std::cerr << fmt::format("prewhere_actions = \n{}", prewhere_actions->dumpDAG()) << std::endl;
            // std::cerr << fmt::format("prewhere_required_columns = \n{}", fmt::join(prewhere_required_columns, ", ")) << std::endl;
            if (prewhere_required_columns.empty())
                return false;
            candidate.prewhere_info->prewhere_actions = std::make_shared<ExpressionActions>(prewhere_actions, actions_settings);

            if (prewhere_info->row_level_filter_actions)
            {
                auto row_level_filter_actions = prewhere_info->row_level_filter_actions->clone();
                prewhere_required_columns = row_level_filter_actions->foldActionsByProjection(
                    prewhere_required_columns, projection.sample_block_for_keys, prewhere_info->row_level_column_name, false);
                // std::cerr << fmt::format("row_level_filter_required_columns = \n{}", fmt::join(prewhere_required_columns, ", ")) << std::endl;
                if (prewhere_required_columns.empty())
                    return false;
                candidate.prewhere_info->row_level_filter
                    = std::make_shared<ExpressionActions>(row_level_filter_actions, actions_settings);
            }

            if (prewhere_info->alias_actions)
            {
                auto alias_actions = prewhere_info->alias_actions->clone();
                // std::cerr << fmt::format("alias_actions = \n{}", alias_actions->dumpDAG()) << std::endl;
                prewhere_required_columns
                    = alias_actions->foldActionsByProjection(prewhere_required_columns, projection.sample_block_for_keys, {}, false);
                // std::cerr << fmt::format("alias_actions = \n{}", alias_actions->dumpDAG()) << std::endl;
                // std::cerr << fmt::format("alias_required_columns = \n{}", fmt::join(prewhere_required_columns, ", ")) << std::endl;
                if (prewhere_required_columns.empty())
                    return false;
                candidate.prewhere_info->alias_actions = std::make_shared<ExpressionActions>(alias_actions, actions_settings);
            }
            required_columns.insert(prewhere_required_columns.begin(), prewhere_required_columns.end());
        }

        bool match = true;
        for (const auto & column : required_columns)
        {
            /// There are still missing columns, fail to match
            if (!source_block.has(column))
            {
                match = false;
                break;
            }
        }
        return match;
    };

    for (const auto & projection : metadata_snapshot->projections)
    {
        ProjectionCandidate candidate{};
        candidate.desc = &projection;

        if (projection.type == ProjectionDescription::Type::Aggregate && analysis_result.need_aggregate && can_use_aggregate_projection)
        {
            // std::cerr << fmt::format("====== aggregate projection analysis: {} ======", projection.name) << std::endl;
            bool match = true;
            Block aggregates;
            // Let's first check if all aggregates are provided by current projection
            for (const auto & aggregate : select.getQueryAnalyzer()->aggregates())
            {
                const auto * column = projection.sample_block.findByName(aggregate.column_name);
                if (column)
                {
                    aggregates.insert(*column);
                }
                else
                {
                    match = false;
                    break;
                }
            }

            if (!match)
                continue;

            // Check if all aggregation keys can be either provided by some action, or by current
            // projection directly. Reshape the `before_aggregation` action DAG so that it only
            // needs to provide aggregation keys, and certain children DAG might be substituted by
            // some keys in projection.
            candidate.before_aggregation = analysis_result.before_aggregation->clone();
            // std::cerr << fmt::format("keys = {}", fmt::join(keys, ", ")) << std::endl;
            // std::cerr << fmt::format("before_aggregation = \n{}", candidate.before_aggregation->dumpDAG()) << std::endl;
            auto required_columns = candidate.before_aggregation->foldActionsByProjection(keys, projection.sample_block_for_keys);
            // std::cerr << fmt::format("before_aggregation = \n{}", candidate.before_aggregation->dumpDAG()) << std::endl;
            // std::cerr << fmt::format("aggregate_required_columns = \n{}", fmt::join(required_columns, ", ")) << std::endl;
            if (required_columns.empty())
                continue;

            if (analysis_result.optimize_aggregation_in_order)
            {
                for (const auto & key : keys)
                {
                    auto actions_dag = analysis_result.before_aggregation->clone();
                    actions_dag->foldActionsByProjection({key}, projection.sample_block_for_keys);
                    candidate.group_by_elements_actions.emplace_back(std::make_shared<ExpressionActions>(actions_dag, actions_settings));
                }
            }

            // Reorder aggregation keys and attach aggregates
            candidate.before_aggregation->reorderAggregationKeysForProjection(key_name_pos_map);
            candidate.before_aggregation->addAggregatesViaProjection(aggregates);

            if (rewrite_before_where(candidate, projection, required_columns, projection.sample_block_for_keys, aggregates))
            {
                candidate.required_columns = {required_columns.begin(), required_columns.end()};
                for (const auto & aggregate : aggregates)
                    candidate.required_columns.push_back(aggregate.name);
                candidates.push_back(std::move(candidate));
            }
            // std::cerr << fmt::format("====== aggregate projection analysis end: {} ======", projection.name) << std::endl;
        }

        if (projection.type == ProjectionDescription::Type::Normal && (analysis_result.hasWhere() || analysis_result.hasPrewhere()))
        {
            // std::cerr << fmt::format("====== normal projection analysis: {} ======", projection.name) << std::endl;
            const auto & actions
                = analysis_result.before_aggregation ? analysis_result.before_aggregation : analysis_result.before_order_by;
            NameSet required_columns;
            for (const auto & column : actions->getRequiredColumns())
                required_columns.insert(column.name);

            if (rewrite_before_where(candidate, projection, required_columns, projection.sample_block, {}))
            {
                candidate.required_columns = {required_columns.begin(), required_columns.end()};
                candidates.push_back(std::move(candidate));
            }
            // std::cerr << fmt::format("====== normal projection analysis end: {} ======", projection.name) << std::endl;
        }
    }

    // Let's select the best projection to execute the query.
    if (!candidates.empty())
    {
        // First build a MergeTreeDataSelectCache to check if a projection is indeed better than base
        query_info.merge_tree_data_select_cache = std::make_unique<MergeTreeDataSelectCache>();

        std::unique_ptr<PartitionIdToMaxBlock> max_added_blocks;
        if (settings.select_sequential_consistency)
        {
            if (const StorageReplicatedMergeTree * replicated = dynamic_cast<const StorageReplicatedMergeTree *>(this))
                max_added_blocks = std::make_unique<PartitionIdToMaxBlock>(replicated->getMaxAddedBlocks());
        }

        auto parts = getDataPartsVector();
        MergeTreeDataSelectExecutor reader(*this);
        reader.readFromParts(
            parts,
            analysis_result.required_columns,
            metadata_snapshot,
            metadata_snapshot,
            query_info, // TODO syntax_analysis_result set in index
            query_context,
            0, // max_block_size is unused when getting cache
            settings.max_threads,
            max_added_blocks.get(),
            query_info.merge_tree_data_select_cache.get());

        // Add 1 to base sum_marks so that we prefer projections even when they have equal number of marks to read.
        size_t min_sum_marks = query_info.merge_tree_data_select_cache->sum_marks + 1;
        ProjectionCandidate * selected_candidate = nullptr;
        /// Favor aggregate projections
        for (auto & candidate : candidates)
        {
            if (candidate.desc->type == ProjectionDescription::Type::Aggregate)
            {
                selectBestProjection(
                    reader,
                    metadata_snapshot,
                    query_info,
                    analysis_result.required_columns,
                    candidate,
                    query_context,
                    max_added_blocks.get(),
                    settings,
                    parts,
                    selected_candidate,
                    min_sum_marks);
            }
        }

        /// Select the best normal projection if no aggregate projection is available
        if (!selected_candidate)
        {
            for (auto & candidate : candidates)
            {
                if (candidate.desc->type == ProjectionDescription::Type::Normal)
                {
                    selectBestProjection(
                        reader,
                        metadata_snapshot,
                        query_info,
                        analysis_result.required_columns,
                        candidate,
                        query_context,
                        max_added_blocks.get(),
                        settings,
                        parts,
                        selected_candidate,
                        min_sum_marks);
                }
            }
        }

        if (!selected_candidate)
            return false;

        if (selected_candidate->desc->type == ProjectionDescription::Type::Aggregate)
        {
            selected_candidate->aggregation_keys = select.getQueryAnalyzer()->aggregationKeys();
            selected_candidate->aggregate_descriptions = select.getQueryAnalyzer()->aggregates();
        }

        query_info.projection = std::move(*selected_candidate);

        return true;
    }
    return false;
}


QueryProcessingStage::Enum MergeTreeData::getQueryProcessingStage(
    ContextPtr query_context,
    QueryProcessingStage::Enum to_stage,
    const StorageMetadataPtr & metadata_snapshot,
    SelectQueryInfo & query_info) const
{
    if (to_stage >= QueryProcessingStage::Enum::WithMergeableState)
    {
        if (getQueryProcessingStageWithAggregateProjection(query_context, metadata_snapshot, query_info))
        {
            if (query_info.projection->desc->type == ProjectionDescription::Type::Aggregate)
                return QueryProcessingStage::Enum::WithMergeableState;
        }
    }

    return QueryProcessingStage::Enum::FetchColumns;
}


MergeTreeData & MergeTreeData::checkStructureAndGetMergeTreeData(IStorage & source_table, const StorageMetadataPtr & src_snapshot, const StorageMetadataPtr & my_snapshot) const
{
    MergeTreeData * src_data = dynamic_cast<MergeTreeData *>(&source_table);
    if (!src_data)
        throw Exception("Table " + source_table.getStorageID().getNameForLogs() +
                        " supports attachPartitionFrom only for MergeTree family of table engines."
                        " Got " + source_table.getName(), ErrorCodes::NOT_IMPLEMENTED);

    if (my_snapshot->getColumns().getAllPhysical().sizeOfDifference(src_snapshot->getColumns().getAllPhysical()))
        throw Exception("Tables have different structure", ErrorCodes::INCOMPATIBLE_COLUMNS);

    auto query_to_string = [] (const ASTPtr & ast)
    {
        return ast ? queryToString(ast) : "";
    };

    if (query_to_string(my_snapshot->getSortingKeyAST()) != query_to_string(src_snapshot->getSortingKeyAST()))
        throw Exception("Tables have different ordering", ErrorCodes::BAD_ARGUMENTS);

    if (query_to_string(my_snapshot->getPartitionKeyAST()) != query_to_string(src_snapshot->getPartitionKeyAST()))
        throw Exception("Tables have different partition key", ErrorCodes::BAD_ARGUMENTS);

    if (format_version != src_data->format_version)
        throw Exception("Tables have different format_version", ErrorCodes::BAD_ARGUMENTS);

    return *src_data;
}

MergeTreeData & MergeTreeData::checkStructureAndGetMergeTreeData(
    const StoragePtr & source_table, const StorageMetadataPtr & src_snapshot, const StorageMetadataPtr & my_snapshot) const
{
    return checkStructureAndGetMergeTreeData(*source_table, src_snapshot, my_snapshot);
}

MergeTreeData::MutableDataPartPtr MergeTreeData::cloneAndLoadDataPartOnSameDisk(
    const MergeTreeData::DataPartPtr & src_part,
    const String & tmp_part_prefix,
    const MergeTreePartInfo & dst_part_info,
    const StorageMetadataPtr & metadata_snapshot)
{
    /// Check that the storage policy contains the disk where the src_part is located.
    bool does_storage_policy_allow_same_disk = false;
    for (const DiskPtr & disk : getStoragePolicy()->getDisks())
    {
        if (disk->getName() == src_part->volume->getDisk()->getName())
        {
            does_storage_policy_allow_same_disk = true;
            break;
        }
    }
    if (!does_storage_policy_allow_same_disk)
        throw Exception(
            "Could not clone and load part " + quoteString(src_part->getFullPath()) + " because disk does not belong to storage policy",
            ErrorCodes::BAD_ARGUMENTS);

    String dst_part_name = src_part->getNewName(dst_part_info);
    String tmp_dst_part_name = tmp_part_prefix + dst_part_name;

    auto reservation = reserveSpace(src_part->getBytesOnDisk(), src_part->volume->getDisk());
    auto disk = reservation->getDisk();
    String src_part_path = src_part->getFullRelativePath();
    String dst_part_path = relative_data_path + tmp_dst_part_name;

    if (disk->exists(dst_part_path))
        throw Exception("Part in " + fullPath(disk, dst_part_path) + " already exists", ErrorCodes::DIRECTORY_ALREADY_EXISTS);

    /// If source part is in memory, flush it to disk and clone it already in on-disk format
    if (auto src_part_in_memory = asInMemoryPart(src_part))
    {
        const auto & src_relative_data_path = src_part_in_memory->storage.relative_data_path;
        auto flushed_part_path = src_part_in_memory->getRelativePathForPrefix(tmp_part_prefix);
        src_part_in_memory->flushToDisk(src_relative_data_path, flushed_part_path, metadata_snapshot);
        src_part_path = fs::path(src_relative_data_path) / flushed_part_path / "";
    }

    LOG_DEBUG(log, "Cloning part {} to {}", fullPath(disk, src_part_path), fullPath(disk, dst_part_path));
    localBackup(disk, src_part_path, dst_part_path);
    disk->removeFileIfExists(fs::path(dst_part_path) / IMergeTreeDataPart::DELETE_ON_DESTROY_MARKER_FILE_NAME);

    auto single_disk_volume = std::make_shared<SingleDiskVolume>(disk->getName(), disk, 0);
    auto dst_data_part = createPart(dst_part_name, dst_part_info, single_disk_volume, tmp_dst_part_name);

    dst_data_part->is_temp = true;

    dst_data_part->loadColumnsChecksumsIndexes(require_part_metadata, true);
    dst_data_part->modification_time = disk->getLastModified(dst_part_path).epochTime();
    return dst_data_part;
}

String MergeTreeData::getFullPathOnDisk(const DiskPtr & disk) const
{
    return disk->getPath() + relative_data_path;
}


DiskPtr MergeTreeData::getDiskForPart(const String & part_name, const String & additional_path) const
{
    const auto disks = getStoragePolicy()->getDisks();

    for (const DiskPtr & disk : disks)
        for (auto it = disk->iterateDirectory(relative_data_path + additional_path); it->isValid(); it->next())
            if (it->name() == part_name)
                return disk;

    return nullptr;
}


std::optional<String> MergeTreeData::getFullRelativePathForPart(const String & part_name, const String & additional_path) const
{
    auto disk = getDiskForPart(part_name, additional_path);
    if (disk)
        return relative_data_path + additional_path;
    return {};
}

Strings MergeTreeData::getDataPaths() const
{
    Strings res;
    auto disks = getStoragePolicy()->getDisks();
    for (const auto & disk : disks)
        res.push_back(getFullPathOnDisk(disk));
    return res;
}

MergeTreeData::PathsWithDisks MergeTreeData::getRelativeDataPathsWithDisks() const
{
    PathsWithDisks res;
    auto disks = getStoragePolicy()->getDisks();
    for (const auto & disk : disks)
        res.emplace_back(relative_data_path, disk);
    return res;
}

MergeTreeData::MatcherFn MergeTreeData::getPartitionMatcher(const ASTPtr & partition_ast, ContextPtr local_context) const
{
    bool prefixed = false;
    String id;

    if (format_version < MERGE_TREE_DATA_MIN_FORMAT_VERSION_WITH_CUSTOM_PARTITIONING)
    {
        /// Month-partitioning specific - partition value can represent a prefix of the partition to freeze.
        if (const auto * partition_lit = partition_ast->as<ASTPartition &>().value->as<ASTLiteral>())
        {
            id = partition_lit->value.getType() == Field::Types::UInt64
                 ? toString(partition_lit->value.get<UInt64>())
                 : partition_lit->value.safeGet<String>();
            prefixed = true;
        }
        else
            id = getPartitionIDFromQuery(partition_ast, local_context);
    }
    else
        id = getPartitionIDFromQuery(partition_ast, local_context);

    return [prefixed, id](const String & partition_id)
    {
        if (prefixed)
            return startsWith(partition_id, id);
        else
            return id == partition_id;
    };
}

PartitionCommandsResultInfo MergeTreeData::freezePartition(
    const ASTPtr & partition_ast,
    const StorageMetadataPtr & metadata_snapshot,
    const String & with_name,
    ContextPtr local_context,
    TableLockHolder &)
{
    return freezePartitionsByMatcher(getPartitionMatcher(partition_ast, local_context), metadata_snapshot, with_name, local_context);
}

PartitionCommandsResultInfo MergeTreeData::freezeAll(
    const String & with_name,
    const StorageMetadataPtr & metadata_snapshot,
    ContextPtr local_context,
    TableLockHolder &)
{
    return freezePartitionsByMatcher([] (const String &) { return true; }, metadata_snapshot, with_name, local_context);
}

PartitionCommandsResultInfo MergeTreeData::freezePartitionsByMatcher(
    MatcherFn matcher,
    const StorageMetadataPtr & metadata_snapshot,
    const String & with_name,
    ContextPtr local_context)
{
    String clickhouse_path = fs::canonical(local_context->getPath());
    String default_shadow_path = fs::path(clickhouse_path) / "shadow/";
    fs::create_directories(default_shadow_path);
    auto increment = Increment(fs::path(default_shadow_path) / "increment.txt").get(true);

    const String shadow_path = "shadow/";

    /// Acquire a snapshot of active data parts to prevent removing while doing backup.
    const auto data_parts = getDataParts();

    String backup_name = (!with_name.empty() ? escapeForFileName(with_name) : toString(increment));
    String backup_path = fs::path(shadow_path) / backup_name / "";

    for (const auto & disk : getStoragePolicy()->getDisks())
        disk->onFreeze(backup_path);

    PartitionCommandsResultInfo result;

    size_t parts_processed = 0;
    for (const auto & part : data_parts)
    {
        if (!matcher(part->info.partition_id))
            continue;

        LOG_DEBUG(log, "Freezing part {} snapshot will be placed at {}", part->name, backup_path);

        part->volume->getDisk()->createDirectories(backup_path);

        String backup_part_path = fs::path(backup_path) / relative_data_path / part->relative_path;
        if (auto part_in_memory = asInMemoryPart(part))
            part_in_memory->flushToDisk(fs::path(backup_path) / relative_data_path, part->relative_path, metadata_snapshot);
        else
            localBackup(part->volume->getDisk(), part->getFullRelativePath(), backup_part_path);

        part->volume->getDisk()->removeFileIfExists(fs::path(backup_part_path) / IMergeTreeDataPart::DELETE_ON_DESTROY_MARKER_FILE_NAME);

        part->is_frozen.store(true, std::memory_order_relaxed);
        result.push_back(PartitionCommandResultInfo{
            .partition_id = part->info.partition_id,
            .part_name = part->name,
            .backup_path = fs::path(part->volume->getDisk()->getPath()) / backup_path,
            .part_backup_path = fs::path(part->volume->getDisk()->getPath()) / backup_part_path,
            .backup_name = backup_name,
        });
        ++parts_processed;
    }

    LOG_DEBUG(log, "Freezed {} parts", parts_processed);
    return result;
}

PartitionCommandsResultInfo MergeTreeData::unfreezePartition(
    const ASTPtr & partition,
    const String & backup_name,
    ContextPtr local_context,
    TableLockHolder &)
{
    return unfreezePartitionsByMatcher(getPartitionMatcher(partition, local_context), backup_name, local_context);
}

PartitionCommandsResultInfo MergeTreeData::unfreezeAll(
    const String & backup_name,
    ContextPtr local_context,
    TableLockHolder &)
{
    return unfreezePartitionsByMatcher([] (const String &) { return true; }, backup_name, local_context);
}

PartitionCommandsResultInfo MergeTreeData::unfreezePartitionsByMatcher(MatcherFn matcher, const String & backup_name, ContextPtr)
{
    auto backup_path = fs::path("shadow") / escapeForFileName(backup_name) / relative_data_path;

    LOG_DEBUG(log, "Unfreezing parts by path {}", backup_path.generic_string());

    PartitionCommandsResultInfo result;

    for (const auto & disk : getStoragePolicy()->getDisks())
    {
        if (!disk->exists(backup_path))
            continue;

        for (auto it = disk->iterateDirectory(backup_path); it->isValid(); it->next())
        {
            const auto & partition_directory = it->name();

            /// Partition ID is prefix of part directory name: <partition id>_<rest of part directory name>
            auto found = partition_directory.find('_');
            if (found == std::string::npos)
                continue;
            auto partition_id = partition_directory.substr(0, found);

            if (!matcher(partition_id))
                continue;

            const auto & path = it->path();

            disk->removeRecursive(path);

            result.push_back(PartitionCommandResultInfo{
                .partition_id = partition_id,
                .part_name = partition_directory,
                .backup_path = disk->getPath() + backup_path.generic_string(),
                .part_backup_path = disk->getPath() + path,
                .backup_name = backup_name,
            });

            LOG_DEBUG(log, "Unfreezed part by path {}", disk->getPath() + path);
        }
    }

    LOG_DEBUG(log, "Unfreezed {} parts", result.size());

    return result;
}

bool MergeTreeData::canReplacePartition(const DataPartPtr & src_part) const
{
    const auto settings = getSettings();

    if (!settings->enable_mixed_granularity_parts || settings->index_granularity_bytes == 0)
    {
        if (!canUseAdaptiveGranularity() && src_part->index_granularity_info.is_adaptive)
            return false;
        if (canUseAdaptiveGranularity() && !src_part->index_granularity_info.is_adaptive)
            return false;
    }
    return true;
}

inline UInt64 time_in_microseconds(std::chrono::time_point<std::chrono::system_clock> timepoint)
{
    return std::chrono::duration_cast<std::chrono::microseconds>(timepoint.time_since_epoch()).count();
}


inline UInt64 time_in_seconds(std::chrono::time_point<std::chrono::system_clock> timepoint)
{
    return std::chrono::duration_cast<std::chrono::seconds>(timepoint.time_since_epoch()).count();
}

void MergeTreeData::writePartLog(
    PartLogElement::Type type,
    const ExecutionStatus & execution_status,
    UInt64 elapsed_ns,
    const String & new_part_name,
    const DataPartPtr & result_part,
    const DataPartsVector & source_parts,
    const MergeListEntry * merge_entry)
try
{
    auto table_id = getStorageID();
    auto part_log = getContext()->getPartLog(table_id.database_name);
    if (!part_log)
        return;

    PartLogElement part_log_elem;

    part_log_elem.event_type = type;

    part_log_elem.error = static_cast<UInt16>(execution_status.code);
    part_log_elem.exception = execution_status.message;

    // construct event_time and event_time_microseconds using the same time point
    // so that the two times will always be equal up to a precision of a second.
    const auto time_now = std::chrono::system_clock::now();
    part_log_elem.event_time = time_in_seconds(time_now);
    part_log_elem.event_time_microseconds = time_in_microseconds(time_now);

    /// TODO: Stop stopwatch in outer code to exclude ZK timings and so on
    part_log_elem.duration_ms = elapsed_ns / 1000000;

    part_log_elem.database_name = table_id.database_name;
    part_log_elem.table_name = table_id.table_name;
    part_log_elem.partition_id = MergeTreePartInfo::fromPartName(new_part_name, format_version).partition_id;
    part_log_elem.part_name = new_part_name;

    if (result_part)
    {
        part_log_elem.path_on_disk = result_part->getFullPath();
        part_log_elem.bytes_compressed_on_disk = result_part->getBytesOnDisk();
        part_log_elem.rows = result_part->rows_count;
    }

    part_log_elem.source_part_names.reserve(source_parts.size());
    for (const auto & source_part : source_parts)
        part_log_elem.source_part_names.push_back(source_part->name);

    if (merge_entry)
    {
        part_log_elem.rows_read = (*merge_entry)->rows_read;
        part_log_elem.bytes_read_uncompressed = (*merge_entry)->bytes_read_uncompressed;

        part_log_elem.rows = (*merge_entry)->rows_written;
        part_log_elem.bytes_uncompressed = (*merge_entry)->bytes_written_uncompressed;
        part_log_elem.peak_memory_usage = (*merge_entry)->memory_tracker.getPeak();
    }

    part_log->add(part_log_elem);
}
catch (...)
{
    tryLogCurrentException(log, __PRETTY_FUNCTION__);
}

MergeTreeData::CurrentlyMovingPartsTagger::CurrentlyMovingPartsTagger(MergeTreeMovingParts && moving_parts_, MergeTreeData & data_)
    : parts_to_move(std::move(moving_parts_)), data(data_)
{
    for (const auto & moving_part : parts_to_move)
        if (!data.currently_moving_parts.emplace(moving_part.part).second)
            throw Exception("Cannot move part '" + moving_part.part->name + "'. It's already moving.", ErrorCodes::LOGICAL_ERROR);
}

MergeTreeData::CurrentlyMovingPartsTagger::~CurrentlyMovingPartsTagger()
{
    std::lock_guard lock(data.moving_parts_mutex);
    for (const auto & moving_part : parts_to_move)
    {
        /// Something went completely wrong
        if (!data.currently_moving_parts.count(moving_part.part))
            std::terminate();
        data.currently_moving_parts.erase(moving_part.part);
    }
}

std::optional<JobAndPool> MergeTreeData::getDataMovingJob()
{
    if (parts_mover.moves_blocker.isCancelled())
        return {};

    auto moving_tagger = selectPartsForMove();
    if (moving_tagger->parts_to_move.empty())
        return {};

    return JobAndPool{[this, moving_tagger] () mutable
    {
        return moveParts(moving_tagger);
    }, PoolType::MOVE};
}

bool MergeTreeData::areBackgroundMovesNeeded() const
{
    auto policy = getStoragePolicy();

    if (policy->getVolumes().size() > 1)
        return true;

    return policy->getVolumes().size() == 1 && policy->getVolumes()[0]->getDisks().size() > 1;
}

bool MergeTreeData::movePartsToSpace(const DataPartsVector & parts, SpacePtr space)
{
    if (parts_mover.moves_blocker.isCancelled())
        return false;

    auto moving_tagger = checkPartsForMove(parts, space);
    if (moving_tagger->parts_to_move.empty())
        return false;

    return moveParts(moving_tagger);
}

MergeTreeData::CurrentlyMovingPartsTaggerPtr MergeTreeData::selectPartsForMove()
{
    MergeTreeMovingParts parts_to_move;

    auto can_move = [this](const DataPartPtr & part, String * reason) -> bool
    {
        if (partIsAssignedToBackgroundOperation(part))
        {
            *reason = "part already assigned to background operation.";
            return false;
        }
        if (currently_moving_parts.count(part))
        {
            *reason = "part is already moving.";
            return false;
        }

        return true;
    };

    std::lock_guard moving_lock(moving_parts_mutex);

    parts_mover.selectPartsForMove(parts_to_move, can_move, moving_lock);
    return std::make_shared<CurrentlyMovingPartsTagger>(std::move(parts_to_move), *this);
}

MergeTreeData::CurrentlyMovingPartsTaggerPtr MergeTreeData::checkPartsForMove(const DataPartsVector & parts, SpacePtr space)
{
    std::lock_guard moving_lock(moving_parts_mutex);

    MergeTreeMovingParts parts_to_move;
    for (const auto & part : parts)
    {
        auto reservation = space->reserve(part->getBytesOnDisk());
        if (!reservation)
            throw Exception("Move is not possible. Not enough space on '" + space->getName() + "'", ErrorCodes::NOT_ENOUGH_SPACE);

        auto reserved_disk = reservation->getDisk();

        if (reserved_disk->exists(relative_data_path + part->name))
            throw Exception(
                "Move is not possible: " + fullPath(reserved_disk, relative_data_path + part->name) + " already exists",
                ErrorCodes::DIRECTORY_ALREADY_EXISTS);

        if (currently_moving_parts.count(part) || partIsAssignedToBackgroundOperation(part))
            throw Exception(
                "Cannot move part '" + part->name + "' because it's participating in background process",
                ErrorCodes::PART_IS_TEMPORARILY_LOCKED);

        parts_to_move.emplace_back(part, std::move(reservation));
    }
    return std::make_shared<CurrentlyMovingPartsTagger>(std::move(parts_to_move), *this);
}

bool MergeTreeData::moveParts(const CurrentlyMovingPartsTaggerPtr & moving_tagger)
{
    LOG_INFO(log, "Got {} parts to move.", moving_tagger->parts_to_move.size());

    for (const auto & moving_part : moving_tagger->parts_to_move)
    {
        Stopwatch stopwatch;
        DataPartPtr cloned_part;

        auto write_part_log = [&](const ExecutionStatus & execution_status)
        {
            writePartLog(
                PartLogElement::Type::MOVE_PART,
                execution_status,
                stopwatch.elapsed(),
                moving_part.part->name,
                cloned_part,
                {moving_part.part},
                nullptr);
        };

        try
        {
            cloned_part = parts_mover.clonePart(moving_part);
            parts_mover.swapClonedPart(cloned_part);
            write_part_log({});
        }
        catch (...)
        {
            write_part_log(ExecutionStatus::fromCurrentException());
            if (cloned_part)
                cloned_part->remove();

            throw;
        }
    }
    return true;
}

bool MergeTreeData::partsContainSameProjections(const DataPartPtr & left, const DataPartPtr & right)
{
    if (left->getProjectionParts().size() != right->getProjectionParts().size())
        return false;
    for (const auto & [name, _] : left->getProjectionParts())
    {
        if (!right->hasProjection(name))
            return false;
    }
    return true;
}

bool MergeTreeData::canUsePolymorphicParts(const MergeTreeSettings & settings, String * out_reason) const
{
    if (!canUseAdaptiveGranularity())
    {
        if (out_reason && (settings.min_rows_for_wide_part != 0 || settings.min_bytes_for_wide_part != 0
            || settings.min_rows_for_compact_part != 0 || settings.min_bytes_for_compact_part != 0))
        {
            *out_reason = fmt::format(
                    "Table can't create parts with adaptive granularity, but settings"
                    " min_rows_for_wide_part = {}"
                    ", min_bytes_for_wide_part = {}"
                    ", min_rows_for_compact_part = {}"
                    ", min_bytes_for_compact_part = {}"
                    ". Parts with non-adaptive granularity can be stored only in Wide (default) format.",
                    settings.min_rows_for_wide_part,    settings.min_bytes_for_wide_part,
                    settings.min_rows_for_compact_part, settings.min_bytes_for_compact_part);
        }

        return false;
    }

    return true;
}

MergeTreeData::AlterConversions MergeTreeData::getAlterConversionsForPart(const MergeTreeDataPartPtr part) const
{
    MutationCommands commands = getFirstAlterMutationCommandsForPart(part);

    AlterConversions result{};
    for (const auto & command : commands)
        /// Currently we need explicit conversions only for RENAME alter
        /// all other conversions can be deduced from diff between part columns
        /// and columns in storage.
        if (command.type == MutationCommand::Type::RENAME_COLUMN)
            result.rename_map[command.rename_to] = command.column_name;

    return result;
}

MergeTreeData::WriteAheadLogPtr MergeTreeData::getWriteAheadLog()
{
    std::lock_guard lock(write_ahead_log_mutex);
    if (!write_ahead_log)
    {
        auto reservation = reserveSpace(getSettings()->write_ahead_log_max_bytes);
        write_ahead_log = std::make_shared<MergeTreeWriteAheadLog>(*this, reservation->getDisk());
    }

    return write_ahead_log;
}

NamesAndTypesList MergeTreeData::getVirtuals() const
{
    return NamesAndTypesList{
        NameAndTypePair("_part", std::make_shared<DataTypeString>()),
        NameAndTypePair("_part_index", std::make_shared<DataTypeUInt64>()),
        NameAndTypePair("_part_uuid", std::make_shared<DataTypeUUID>()),
        NameAndTypePair("_partition_id", std::make_shared<DataTypeString>()),
        NameAndTypePair("_partition_value", getPartitionValueType()),
        NameAndTypePair("_sample_factor", std::make_shared<DataTypeFloat64>()),
    };
}

size_t MergeTreeData::getTotalMergesWithTTLInMergeList() const
{
    return getContext()->getMergeList().getMergesWithTTLCount();
}

void MergeTreeData::addPartContributionToDataVolume(const DataPartPtr & part)
{
    increaseDataVolume(part->getBytesOnDisk(), part->rows_count, 1);
}

void MergeTreeData::removePartContributionToDataVolume(const DataPartPtr & part)
{
    decreaseDataVolume(part->getBytesOnDisk(), part->rows_count, 1);
}

void MergeTreeData::increaseDataVolume(size_t bytes, size_t rows, size_t parts)
{
    total_active_size_bytes.fetch_add(bytes, std::memory_order_acq_rel);
    total_active_size_rows.fetch_add(rows, std::memory_order_acq_rel);
    total_active_size_parts.fetch_add(parts, std::memory_order_acq_rel);
}

void MergeTreeData::decreaseDataVolume(size_t bytes, size_t rows, size_t parts)
{
    total_active_size_bytes.fetch_sub(bytes, std::memory_order_acq_rel);
    total_active_size_rows.fetch_sub(rows, std::memory_order_acq_rel);
    total_active_size_parts.fetch_sub(parts, std::memory_order_acq_rel);
}

void MergeTreeData::setDataVolume(size_t bytes, size_t rows, size_t parts)
{
    total_active_size_bytes.store(bytes, std::memory_order_release);
    total_active_size_rows.store(rows, std::memory_order_release);
    total_active_size_parts.store(parts, std::memory_order_release);
}

void MergeTreeData::insertQueryIdOrThrow(const String & query_id, size_t max_queries) const
{
    std::lock_guard lock(query_id_set_mutex);
    if (query_id_set.find(query_id) != query_id_set.end())
        return;
    if (query_id_set.size() >= max_queries)
        throw Exception(
            ErrorCodes::TOO_MANY_SIMULTANEOUS_QUERIES, "Too many simultaneous queries for table {}. Maximum is: {}", log_name, max_queries);
    query_id_set.insert(query_id);
}

void MergeTreeData::removeQueryId(const String & query_id) const
{
    std::lock_guard lock(query_id_set_mutex);
    if (query_id_set.find(query_id) == query_id_set.end())
        LOG_WARNING(log, "We have query_id removed but it's not recorded. This is a bug");
    else
        query_id_set.erase(query_id);
}

ReservationPtr MergeTreeData::balancedReservation(
    const StorageMetadataPtr & metadata_snapshot,
    size_t part_size,
    size_t max_volume_index,
    const String & part_name,
    const MergeTreePartInfo & part_info,
    MergeTreeData::DataPartsVector covered_parts,
    std::optional<CurrentlySubmergingEmergingTagger> * tagger_ptr,
    const IMergeTreeDataPart::TTLInfos * ttl_infos,
    bool is_insert)
{
    ReservationPtr reserved_space;
    auto min_bytes_to_rebalance_partition_over_jbod = getSettings()->min_bytes_to_rebalance_partition_over_jbod;
    if (tagger_ptr && min_bytes_to_rebalance_partition_over_jbod > 0 && part_size >= min_bytes_to_rebalance_partition_over_jbod)
    try
    {
        const auto & disks = getStoragePolicy()->getVolume(max_volume_index)->getDisks();
        std::map<String, size_t> disk_occupation;
        std::map<String, std::vector<String>> disk_parts_for_logging;
        for (const auto & disk : disks)
            disk_occupation.emplace(disk->getName(), 0);

        std::set<String> committed_big_parts_from_partition;
        std::set<String> submerging_big_parts_from_partition;
        std::lock_guard lock(currently_submerging_emerging_mutex);

        for (const auto & part : currently_submerging_big_parts)
        {
            if (part_info.partition_id == part->info.partition_id)
                submerging_big_parts_from_partition.insert(part->name);
        }

        {
            auto lock_parts = lockParts();
            if (covered_parts.empty())
            {
                // It's a part fetch. Calculate `covered_parts` here.
                MergeTreeData::DataPartPtr covering_part;
                covered_parts = getActivePartsToReplace(part_info, part_name, covering_part, lock_parts);
            }

            // Remove irrelevant parts.
            covered_parts.erase(
                std::remove_if(
                    covered_parts.begin(),
                    covered_parts.end(),
                    [min_bytes_to_rebalance_partition_over_jbod](const auto & part)
                    {
                        return !(part->isStoredOnDisk() && part->getBytesOnDisk() >= min_bytes_to_rebalance_partition_over_jbod);
                    }),
                covered_parts.end());

            // Include current submerging big parts which are not yet in `currently_submerging_big_parts`
            for (const auto & part : covered_parts)
                submerging_big_parts_from_partition.insert(part->name);

            for (const auto & part : getDataPartsStateRange(MergeTreeData::DataPartState::Committed))
            {
                if (part->isStoredOnDisk() && part->getBytesOnDisk() >= min_bytes_to_rebalance_partition_over_jbod
                    && part_info.partition_id == part->info.partition_id)
                {
                    auto name = part->volume->getDisk()->getName();
                    auto it = disk_occupation.find(name);
                    if (it != disk_occupation.end())
                    {
                        if (submerging_big_parts_from_partition.find(part->name) == submerging_big_parts_from_partition.end())
                        {
                            it->second += part->getBytesOnDisk();
                            disk_parts_for_logging[name].push_back(formatReadableSizeWithBinarySuffix(part->getBytesOnDisk()));
                            committed_big_parts_from_partition.insert(part->name);
                        }
                        else
                        {
                            disk_parts_for_logging[name].push_back(formatReadableSizeWithBinarySuffix(part->getBytesOnDisk()) + " (submerging)");
                        }
                    }
                    else
                    {
                        // Part is on different volume. Ignore it.
                    }
                }
            }
        }

        for (const auto & [name, emerging_part] : currently_emerging_big_parts)
        {
            // It's possible that the emerging big parts are committed and get added twice. Thus a set is used to deduplicate.
            if (committed_big_parts_from_partition.find(name) == committed_big_parts_from_partition.end()
                && part_info.partition_id == emerging_part.partition_id)
            {
                auto it = disk_occupation.find(emerging_part.disk_name);
                if (it != disk_occupation.end())
                {
                    it->second += emerging_part.estimate_bytes;
                    disk_parts_for_logging[emerging_part.disk_name].push_back(
                        formatReadableSizeWithBinarySuffix(emerging_part.estimate_bytes) + " (emerging)");
                }
                else
                {
                    // Part is on different volume. Ignore it.
                }
            }
        }

        size_t min_occupation_size = std::numeric_limits<size_t>::max();
        std::vector<String> candidates;
        for (const auto & [disk_name, size] : disk_occupation)
        {
            if (size < min_occupation_size)
            {
                min_occupation_size = size;
                candidates = {disk_name};
            }
            else if (size == min_occupation_size)
            {
                candidates.push_back(disk_name);
            }
        }

        if (!candidates.empty())
        {
            // Random pick one disk from best candidates
            std::shuffle(candidates.begin(), candidates.end(), thread_local_rng);
            String selected_disk_name = candidates.front();
            WriteBufferFromOwnString log_str;
            writeCString("\nbalancer: \n", log_str);
            for (const auto & [disk_name, per_disk_parts] : disk_parts_for_logging)
                writeString(fmt::format("  {}: [{}]\n", disk_name, fmt::join(per_disk_parts, ", ")), log_str);
            LOG_DEBUG(log, log_str.str());

            if (ttl_infos)
                reserved_space = tryReserveSpacePreferringTTLRules(
                    metadata_snapshot,
                    part_size,
                    *ttl_infos,
                    time(nullptr),
                    max_volume_index,
                    is_insert,
                    getStoragePolicy()->getDiskByName(selected_disk_name));
            else
                reserved_space = tryReserveSpace(part_size, getStoragePolicy()->getDiskByName(selected_disk_name));

            if (reserved_space)
            {
                currently_emerging_big_parts.emplace(
                    part_name, EmergingPartInfo{reserved_space->getDisk(0)->getName(), part_info.partition_id, part_size});

                for (const auto & part : covered_parts)
                {
                    if (currently_submerging_big_parts.count(part))
                        LOG_WARNING(log, "currently_submerging_big_parts contains duplicates. JBOD might lose balance");
                    else
                        currently_submerging_big_parts.insert(part);
                }

                // Record submerging big parts in the tagger to clean them up.
                tagger_ptr->emplace(*this, part_name, std::move(covered_parts), log);
            }
        }
    }
    catch (...)
    {
        LOG_DEBUG(log, "JBOD balancer encounters an error. Fallback to random disk selection");
        tryLogCurrentException(log);
    }
    return reserved_space;
}

CurrentlySubmergingEmergingTagger::~CurrentlySubmergingEmergingTagger()
{
    std::lock_guard lock(storage.currently_submerging_emerging_mutex);

    for (const auto & part : submerging_parts)
    {
        if (!storage.currently_submerging_big_parts.count(part))
            LOG_WARNING(log, "currently_submerging_big_parts doesn't contain part {} to erase. This is a bug", part->name);
        else
            storage.currently_submerging_big_parts.erase(part);
    }
    storage.currently_emerging_big_parts.erase(emerging_part_name);
}

}<|MERGE_RESOLUTION|>--- conflicted
+++ resolved
@@ -1935,11 +1935,7 @@
     const VolumePtr & volume, const String & relative_path, const IMergeTreeDataPart * parent_part) const
 {
     MergeTreeDataPartType type;
-<<<<<<< HEAD
-    auto full_path = fs::path(relative_data_path) / relative_path / "";
-=======
-    auto full_path = relative_data_path + (parent_part ? parent_part->relative_path + "/" : "") + relative_path + "/";
->>>>>>> a5ad3324
+    auto full_path = fs::path(relative_data_path) / (parent_part ? parent_part->relative_path : "") / relative_path / "";
     auto mrk_ext = MergeTreeIndexGranularityInfo::getMarksExtensionFromFilesystem(volume->getDisk(), full_path);
 
     if (mrk_ext)
