#pragma once

#include <common/shared_ptr_helper.h>

#include <Storages/IStorage.h>
#include <Storages/Distributed/DirectoryMonitor.h>
#include <Storages/Distributed/DistributedSettings.h>
#include <Storages/getStructureOfRemoteTable.h>
#include <Common/SimpleIncrement.h>
#include <Client/ConnectionPool.h>
#include <Client/ConnectionPoolWithFailover.h>
#include <Parsers/ASTFunction.h>
#include <common/logger_useful.h>
#include <Common/ActionBlocker.h>
#include <Interpreters/Cluster.h>

#include <pcg_random.hpp>

namespace DB
{

struct Settings;
class Context;

class IVolume;
using VolumePtr = std::shared_ptr<IVolume>;

class IDisk;
using DiskPtr = std::shared_ptr<IDisk>;

class ExpressionActions;
using ExpressionActionsPtr = std::shared_ptr<ExpressionActions>;

/** A distributed table that resides on multiple servers.
  * Uses data from the specified database and tables on each server.
  *
  * You can pass one address, not several.
  * In this case, the table can be considered remote, rather than distributed.
  */
class StorageDistributed final : public shared_ptr_helper<StorageDistributed>, public IStorage, WithContext
{
    friend struct shared_ptr_helper<StorageDistributed>;
    friend class DistributedSink;
    friend class StorageDistributedDirectoryMonitor;
    friend class StorageSystemDistributionQueue;

public:
    ~StorageDistributed() override;

    std::string getName() const override { return "Distributed"; }

    bool supportsSampling() const override { return true; }
    bool supportsFinal() const override { return true; }
    bool supportsPrewhere() const override { return true; }
    bool supportsSubcolumns() const override { return true; }
    StoragePolicyPtr getStoragePolicy() const override;

    bool isRemote() const override { return true; }

    struct SnapshotData : public StorageSnapshot::Data
    {
        ColumnsDescriptionByShardNum objects_by_shard;
    };

    StorageSnapshotPtr getStorageSnapshot(const StorageMetadataPtr & metadata_snapshot) const override;

    QueryProcessingStage::Enum
    getQueryProcessingStage(ContextPtr, QueryProcessingStage::Enum, const StorageSnapshotPtr &, SelectQueryInfo &) const override;

    Pipe read(
        const Names & column_names,
        const StorageSnapshotPtr & storage_snapshot,
        SelectQueryInfo & query_info,
        ContextPtr context,
        QueryProcessingStage::Enum processed_stage,
        size_t max_block_size,
        unsigned num_streams) override;

    void read(
        QueryPlan & query_plan,
        const Names & column_names,
        const StorageSnapshotPtr & storage_snapshot,
        SelectQueryInfo & query_info,
        ContextPtr context,
        QueryProcessingStage::Enum processed_stage,
        size_t /*max_block_size*/,
        unsigned /*num_streams*/) override;

    bool supportsParallelInsert() const override { return true; }
    std::optional<UInt64> totalBytes(const Settings &) const override;

    SinkToStoragePtr write(const ASTPtr & query, const StorageMetadataPtr & /*metadata_snapshot*/, ContextPtr context) override;

    QueryPipelinePtr distributedWrite(const ASTInsertQuery & query, ContextPtr context) override;

    /// Removes temporary data in local filesystem.
    void truncate(const ASTPtr &, const StorageMetadataPtr &, ContextPtr, TableExclusiveLockHolder &) override;

    void rename(const String & new_path_to_table_data, const StorageID & new_table_id) override;

    void checkAlterIsPossible(const AlterCommands & commands, ContextPtr context) const override;

    /// in the sub-tables, you need to manually add and delete columns
    /// the structure of the sub-table is not checked
    void alter(const AlterCommands & params, ContextPtr context, TableLockHolder & table_lock_holder) override;

    void startup() override;
    void shutdown() override;
    void flush() override;
    void drop() override;

    bool storesDataOnDisk() const override { return true; }
    Strings getDataPaths() const override;

    ActionLock getActionLock(StorageActionBlockType type) override;

    NamesAndTypesList getVirtuals() const override;

    /// Used by InterpreterInsertQuery
    std::string getRemoteDatabaseName() const { return remote_database; }
    std::string getRemoteTableName() const { return remote_table; }
    /// Returns empty string if tables is used by TableFunctionRemote
    std::string getClusterName() const { return cluster_name; }
    ClusterPtr getCluster() const;

    /// Used by InterpreterSystemQuery
    void flushClusterNodesAllData(ContextPtr context);

    /// Used by ClusterCopier
    size_t getShardCount() const;

private:
    StorageDistributed(
        const StorageID & id_,
        const ColumnsDescription & columns_,
        const ConstraintsDescription & constraints_,
        const String & comment,
        const String & remote_database_,
        const String & remote_table_,
        const String & cluster_name_,
        ContextPtr context_,
        const ASTPtr & sharding_key_,
        const String & storage_policy_name_,
        const String & relative_data_path_,
        const DistributedSettings & distributed_settings_,
        bool attach_,
        ClusterPtr owned_cluster_ = {});

    StorageDistributed(
        const StorageID & id_,
        const ColumnsDescription & columns_,
        const ConstraintsDescription & constraints_,
        ASTPtr remote_table_function_ptr_,
        const String & cluster_name_,
        ContextPtr context_,
        const ASTPtr & sharding_key_,
        const String & storage_policy_name_,
        const String & relative_data_path_,
        const DistributedSettings & distributed_settings_,
        bool attach,
        ClusterPtr owned_cluster_ = {});

    void renameOnDisk(const String & new_path_to_table_data);

    const ExpressionActionsPtr & getShardingKeyExpr() const { return sharding_key_expr; }
    const String & getShardingKeyColumnName() const { return sharding_key_column_name; }
    const String & getRelativeDataPath() const { return relative_data_path; }

    /// create directory monitors for each existing subdirectory
    void createDirectoryMonitors(const DiskPtr & disk);
    /// ensure directory monitor thread and connectoin pool creation by disk and subdirectory name
    StorageDistributedDirectoryMonitor & requireDirectoryMonitor(const DiskPtr & disk, const std::string & name, bool startup);

    /// Return list of metrics for all created monitors
    /// (note that monitors are created lazily, i.e. until at least one INSERT executed)
    ///
    /// Used by StorageSystemDistributionQueue
    std::vector<StorageDistributedDirectoryMonitor::Status> getDirectoryMonitorsStatuses() const;

    static IColumn::Selector createSelector(ClusterPtr cluster, const ColumnWithTypeAndName & result);
    /// Apply the following settings:
    /// - optimize_skip_unused_shards
    /// - force_optimize_skip_unused_shards
<<<<<<< HEAD
    ClusterPtr getOptimizedCluster(ContextPtr, const StorageSnapshotPtr & storage_snapshot, const ASTPtr & query_ptr) const;
    ClusterPtr
    skipUnusedShards(ClusterPtr cluster, const ASTPtr & query_ptr, const StorageSnapshotPtr & storage_snapshot, ContextPtr context) const;
=======
    ClusterPtr getOptimizedCluster(ContextPtr, const StorageMetadataPtr & metadata_snapshot, const ASTPtr & query_ptr) const;

    ClusterPtr skipUnusedShards(
        ClusterPtr cluster, const ASTPtr & query_ptr, const StorageMetadataPtr & metadata_snapshot, ContextPtr context) const;

    /// This method returns optimal query processing stage.
    ///
    /// Here is the list of stages (from the less optimal to more optimal):
    /// - WithMergeableState
    /// - WithMergeableStateAfterAggregation
    /// - WithMergeableStateAfterAggregationAndLimit
    /// - Complete
    ///
    /// Some simple queries w/o GROUP BY/DISTINCT can use more optimal stage.
    ///
    /// Also in case of optimize_distributed_group_by_sharding_key=1 the queries
    /// with GROUP BY/DISTINCT sharding_key can also use more optimal stage.
    /// (see also optimize_skip_unused_shards/allow_nondeterministic_optimize_skip_unused_shards)
    ///
    /// @return QueryProcessingStage or empty std::optoinal
    /// (in this case regular WithMergeableState should be used)
    std::optional<QueryProcessingStage::Enum> getOptimizedQueryProcessingStage(const SelectQueryInfo & query_info, const Settings & settings) const;
>>>>>>> f3a77bb2

    size_t getRandomShardIndex(const Cluster::ShardsInfo & shards);

    const DistributedSettings & getDistributedSettingsRef() const { return distributed_settings; }

    void delayInsertOrThrowIfNeeded() const;

    String remote_database;
    String remote_table;
    ASTPtr remote_table_function_ptr;

    Poco::Logger * log;

    /// Used to implement TableFunctionRemote.
    std::shared_ptr<Cluster> owned_cluster;

    /// Is empty if this storage implements TableFunctionRemote.
    const String cluster_name;

    bool has_sharding_key;
    bool sharding_key_is_deterministic = false;
    ExpressionActionsPtr sharding_key_expr;
    String sharding_key_column_name;

    /// Used for global monotonic ordering of files to send.
    SimpleIncrement file_names_increment;

    ActionBlocker monitors_blocker;

    String relative_data_path;

    /// Can be empty if relative_data_path is empty. In this case, a directory for the data to be sent is not created.
    StoragePolicyPtr storage_policy;
    /// The main volume to store data.
    /// Storage policy may have several configured volumes, but second and other volumes are used for parts movement in MergeTree engine.
    /// For Distributed engine such configuration doesn't make sense and only the first (main) volume will be used to store data.
    /// Other volumes will be ignored. It's needed to allow using the same multi-volume policy both for Distributed and other engines.
    VolumePtr data_volume;

    DistributedSettings distributed_settings;

    struct ClusterNodeData
    {
        std::shared_ptr<StorageDistributedDirectoryMonitor> directory_monitor;
        ConnectionPoolPtr connection_pool;
    };
    std::unordered_map<std::string, ClusterNodeData> cluster_nodes_data;
    mutable std::mutex cluster_nodes_mutex;

    // For random shard index generation
    mutable std::mutex rng_mutex;
    pcg64 rng;
};

}<|MERGE_RESOLUTION|>--- conflicted
+++ resolved
@@ -181,15 +181,10 @@
     /// Apply the following settings:
     /// - optimize_skip_unused_shards
     /// - force_optimize_skip_unused_shards
-<<<<<<< HEAD
     ClusterPtr getOptimizedCluster(ContextPtr, const StorageSnapshotPtr & storage_snapshot, const ASTPtr & query_ptr) const;
-    ClusterPtr
-    skipUnusedShards(ClusterPtr cluster, const ASTPtr & query_ptr, const StorageSnapshotPtr & storage_snapshot, ContextPtr context) const;
-=======
-    ClusterPtr getOptimizedCluster(ContextPtr, const StorageMetadataPtr & metadata_snapshot, const ASTPtr & query_ptr) const;
 
     ClusterPtr skipUnusedShards(
-        ClusterPtr cluster, const ASTPtr & query_ptr, const StorageMetadataPtr & metadata_snapshot, ContextPtr context) const;
+        ClusterPtr cluster, const ASTPtr & query_ptr, const StorageSnapshotPtr & storage_snapshot, ContextPtr context) const;
 
     /// This method returns optimal query processing stage.
     ///
@@ -208,7 +203,6 @@
     /// @return QueryProcessingStage or empty std::optoinal
     /// (in this case regular WithMergeableState should be used)
     std::optional<QueryProcessingStage::Enum> getOptimizedQueryProcessingStage(const SelectQueryInfo & query_info, const Settings & settings) const;
->>>>>>> f3a77bb2
 
     size_t getRandomShardIndex(const Cluster::ShardsInfo & shards);
 
