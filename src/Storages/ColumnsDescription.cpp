--- conflicted
+++ resolved
@@ -423,6 +423,9 @@
         case GetColumnsOptions::Aliases:
             res = getAliases();
             break;
+        case GetColumnsOptions::Ephemeral:
+            res = getEphemeral();
+            break;
     }
 
     if (options.with_subcolumns)
@@ -466,13 +469,9 @@
         case ColumnDefaultKind::Materialized:
             return GetColumnsOptions::Materialized;
         case ColumnDefaultKind::Alias:
-<<<<<<< HEAD
             return GetColumnsOptions::Aliases;
-=======
-            return ColumnsDescription::Aliases;
         case ColumnDefaultKind::Ephemeral:
-            return ColumnsDescription::Ephemeral;
->>>>>>> db69ab9d
+            return GetColumnsOptions::Ephemeral;
     }
     __builtin_unreachable();
 }
@@ -569,16 +568,7 @@
 
 std::optional<NameAndTypePair> ColumnsDescription::tryGetPhysical(const String & column_name) const
 {
-<<<<<<< HEAD
     return tryGetColumn(GetColumnsOptions::AllPhysical, column_name);
-=======
-    auto it = columns.get<1>().find(column_name);
-    if (it == columns.get<1>().end() ||
-            it->default_desc.kind == ColumnDefaultKind::Alias || it->default_desc.kind == ColumnDefaultKind::Ephemeral)
-        return {};
-
-    return NameAndTypePair(it->name, it->type);
->>>>>>> db69ab9d
 }
 
 NameAndTypePair ColumnsDescription::getPhysical(const String & column_name) const
