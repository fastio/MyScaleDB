#include <Storages/IStorage.h>

#include <sparsehash/dense_hash_map>
#include <sparsehash/dense_hash_set>

#include <Storages/AlterCommands.h>
#include <Parsers/ASTCreateQuery.h>
#include <Parsers/ASTSetQuery.h>
#include <Processors/Pipe.h>
#include <Processors/QueryPlan/ReadFromPreparedSource.h>
#include <Interpreters/Context.h>
#include <Common/StringUtils/StringUtils.h>
#include <Common/quoteString.h>
#include <Interpreters/ExpressionActions.h>
#include <Interpreters/InterpreterSelectQuery.h>


namespace DB
{

namespace ErrorCodes
{
    extern const int TABLE_IS_DROPPED;
    extern const int NOT_IMPLEMENTED;
    extern const int DEADLOCK_AVOIDED;
}

bool IStorage::isVirtualColumn(const String & column_name, const StorageMetadataPtr & metadata_snapshot) const
{
    /// Virtual column maybe overridden by real column
    return !metadata_snapshot->getColumns().has(column_name) && getVirtuals().contains(column_name);
}

RWLockImpl::LockHolder IStorage::tryLockTimed(
        const RWLock & rwlock, RWLockImpl::Type type, const String & query_id, const std::chrono::milliseconds & acquire_timeout) const
{
    auto lock_holder = rwlock->getLock(type, query_id, acquire_timeout);
    if (!lock_holder)
    {
        const String type_str = type == RWLockImpl::Type::Read ? "READ" : "WRITE";
        throw Exception(
                type_str + " locking attempt on \"" + getStorageID().getFullTableName() +
                "\" has timed out! (" + std::to_string(acquire_timeout.count()) + "ms) "
                "Possible deadlock avoided. Client should retry.",
                ErrorCodes::DEADLOCK_AVOIDED);
    }
    return lock_holder;
}

TableLockHolder IStorage::lockForShare(const String & query_id, const std::chrono::milliseconds & acquire_timeout)
{
    TableLockHolder result = tryLockTimed(drop_lock, RWLockImpl::Read, query_id, acquire_timeout);

    if (is_dropped)
        throw Exception("Table is dropped", ErrorCodes::TABLE_IS_DROPPED);

    return result;
}

TableLockHolder IStorage::lockForAlter(const String & query_id, const std::chrono::milliseconds & acquire_timeout)
{
    TableLockHolder result = tryLockTimed(alter_lock, RWLockImpl::Write, query_id, acquire_timeout);

    if (is_dropped)
        throw Exception("Table is dropped", ErrorCodes::TABLE_IS_DROPPED);

    return result;
}


TableExclusiveLockHolder IStorage::lockExclusively(const String & query_id, const std::chrono::milliseconds & acquire_timeout)
{
    TableExclusiveLockHolder result;
    result.alter_lock = tryLockTimed(alter_lock, RWLockImpl::Write, query_id, acquire_timeout);

    if (is_dropped)
        throw Exception("Table is dropped", ErrorCodes::TABLE_IS_DROPPED);

    result.drop_lock = tryLockTimed(drop_lock, RWLockImpl::Write, query_id, acquire_timeout);

    return result;
}

Pipe IStorage::read(
        const Names & /*column_names*/,
        const StorageMetadataPtr & /*metadata_snapshot*/,
        SelectQueryInfo & /*query_info*/,
        const Context & /*context*/,
        QueryProcessingStage::Enum /*processed_stage*/,
        size_t /*max_block_size*/,
        unsigned /*num_streams*/)
{
    throw Exception("Method read is not supported by storage " + getName(), ErrorCodes::NOT_IMPLEMENTED);
}

void IStorage::read(
        QueryPlan & query_plan,
        const Names & column_names,
<<<<<<< HEAD
        const StorageMetadataPtr & metadata_snapshot,
        const SelectQueryInfo & query_info,
        const Context & context,
=======
        SelectQueryInfo & query_info,
        std::shared_ptr<Context> context,
>>>>>>> 059357d5
        QueryProcessingStage::Enum processed_stage,
        size_t max_block_size,
        unsigned num_streams)
{
    auto pipe = read(column_names, metadata_snapshot, query_info, context, processed_stage, max_block_size, num_streams);
    if (pipe.empty())
    {
        auto header = metadata_snapshot->getSampleBlockForColumns(column_names, getVirtuals(), getStorageID());
        InterpreterSelectQuery::addEmptySourceToQueryPlan(query_plan, header, query_info);
    }
    else
    {
        auto read_step = std::make_unique<ReadFromStorageStep>(std::move(pipe), getName());
        query_plan.addStep(std::move(read_step));
    }
}

Pipe IStorage::alterPartition(
    const StorageMetadataPtr & /* metadata_snapshot */,
    const PartitionCommands & /* commands */,
    const Context & /* context */)
{
    throw Exception("Partition operations are not supported by storage " + getName(), ErrorCodes::NOT_IMPLEMENTED);
}

void IStorage::alter(
    const AlterCommands & params, const Context & context, TableLockHolder &)
{
    auto table_id = getStorageID();
    StorageInMemoryMetadata new_metadata = getInMemoryMetadata();
    params.apply(new_metadata, context);
    DatabaseCatalog::instance().getDatabase(table_id.database_name)->alterTable(context, table_id, new_metadata);
    setInMemoryMetadata(new_metadata);
}


void IStorage::checkAlterIsPossible(const AlterCommands & commands, const Settings & /* settings */) const
{
    for (const auto & command : commands)
    {
        if (!command.isCommentAlter())
            throw Exception(
                "Alter of type '" + alterTypeToString(command.type) + "' is not supported by storage " + getName(),
                ErrorCodes::NOT_IMPLEMENTED);
    }
}

void IStorage::checkAlterPartitionIsPossible(const PartitionCommands & /*commands*/, const StorageMetadataPtr & /*metadata_snapshot*/, const Settings & /*settings*/) const
{
    throw Exception("Table engine " + getName() + " doesn't support partitioning", ErrorCodes::NOT_IMPLEMENTED);
}

StorageID IStorage::getStorageID() const
{
    std::lock_guard lock(id_mutex);
    return storage_id;
}

void IStorage::renameInMemory(const StorageID & new_table_id)
{
    std::lock_guard lock(id_mutex);
    storage_id = new_table_id;
}

NamesAndTypesList IStorage::getVirtuals() const
{
    return {};
}

}<|MERGE_RESOLUTION|>--- conflicted
+++ resolved
@@ -96,14 +96,9 @@
 void IStorage::read(
         QueryPlan & query_plan,
         const Names & column_names,
-<<<<<<< HEAD
         const StorageMetadataPtr & metadata_snapshot,
-        const SelectQueryInfo & query_info,
+        SelectQueryInfo & query_info,
         const Context & context,
-=======
-        SelectQueryInfo & query_info,
-        std::shared_ptr<Context> context,
->>>>>>> 059357d5
         QueryProcessingStage::Enum processed_stage,
         size_t max_block_size,
         unsigned num_streams)
