#include <Common/config.h>

#include <Common/logger_useful.h>
#include <IO/ReadHelpers.h>
#include <IO/WriteHelpers.h>
#include <Interpreters/Context.h>
#include <Disks/DiskFactory.h>

#if USE_AWS_S3

#include <aws/core/client/DefaultRetryStrategy.h>
#include <base/getFQDNOrHostName.h>
#include <Disks/DiskRestartProxy.h>
#include <Disks/DiskLocal.h>

#include <Disks/ObjectStorages/DiskObjectStorage.h>
#include <Disks/ObjectStorages/DiskObjectStorageCommon.h>
#include <Disks/ObjectStorages/S3/ProxyConfiguration.h>
#include <Disks/ObjectStorages/S3/ProxyListConfiguration.h>
#include <Disks/ObjectStorages/S3/ProxyResolverConfiguration.h>
#include <Disks/ObjectStorages/S3/S3ObjectStorage.h>
#include <Disks/ObjectStorages/S3/diskSettings.h>
#include <Disks/ObjectStorages/MetadataStorageFromRemoteDisk.h>

#include <IO/S3Common.h>

#include <Storages/StorageS3Settings.h>

namespace DB
{

namespace ErrorCodes
{
    extern const int BAD_ARGUMENTS;
    extern const int PATH_ACCESS_DENIED;
}

namespace
{

void checkWriteAccess(IDisk & disk)
{
    auto file = disk.writeFile("test_acl", DBMS_DEFAULT_BUFFER_SIZE, WriteMode::Rewrite);
    try
    {
        file->write("test", 4);
    }
    catch (...)
    {
        file->finalize();
        throw;
    }
}

void checkReadAccess(const String & disk_name, IDisk & disk)
{
    auto file = disk.readFile("test_acl");
    String buf(4, '0');
    file->readStrict(buf.data(), 4);
    if (buf != "test")
        throw Exception("No read access to S3 bucket in disk " + disk_name, ErrorCodes::PATH_ACCESS_DENIED);
}

void checkRemoveAccess(IDisk & disk) { disk.removeFile("test_acl"); }

}

void registerDiskS3(DiskFactory & factory)
{
    auto creator = [](const String & name,
                      const Poco::Util::AbstractConfiguration & config,
                      const String & config_prefix,
                      ContextPtr context,
                      const DisksMap & /*map*/) -> DiskPtr {
        S3::URI uri(Poco::URI(config.getString(config_prefix + ".endpoint")));

        if (uri.key.empty())
            throw Exception(ErrorCodes::BAD_ARGUMENTS, "No key in S3 uri: {}", uri.uri.toString());

        if (uri.key.back() != '/')
            throw Exception(ErrorCodes::BAD_ARGUMENTS, "S3 path must ends with '/', but '{}' doesn't.", uri.key);

        auto [metadata_path, metadata_disk] = prepareForLocalMetadata(name, config, config_prefix, context);

<<<<<<< HEAD
        auto metadata_storage = std::make_shared<MetadataStorageFromRemoteDisk>(metadata_disk, uri.key);
=======
        auto metadata_storage = std::make_shared<MetadataStorageFromDisk>(metadata_disk, uri.key);

        FileCachePtr cache = getCachePtrForDisk(name, config, config_prefix, context);
        S3Capabilities s3_capabilities = getCapabilitiesFromConfig(config, config_prefix);
>>>>>>> 88dfcaa8

        ObjectStoragePtr s3_storage = std::make_unique<S3ObjectStorage>(
            getClient(config, config_prefix, context),
            getSettings(config, config_prefix, context),
            uri.version_id, s3_capabilities, uri.bucket);

        bool send_metadata = config.getBool(config_prefix + ".send_metadata", false);
        uint64_t copy_thread_pool_size = config.getUInt(config_prefix + ".thread_pool_size", 16);

        std::shared_ptr<DiskObjectStorage> s3disk = std::make_shared<DiskObjectStorage>(
            name,
            uri.key,
            "DiskS3",
            std::move(metadata_storage),
            std::move(s3_storage),
            DiskType::S3,
            send_metadata,
            copy_thread_pool_size);

        /// This code is used only to check access to the corresponding disk.
        if (!config.getBool(config_prefix + ".skip_access_check", false))
        {
            checkWriteAccess(*s3disk);
            checkReadAccess(name, *s3disk);
            checkRemoveAccess(*s3disk);
        }

        s3disk->startup(context);

        std::shared_ptr<IDisk> disk_result = s3disk;

        return std::make_shared<DiskRestartProxy>(disk_result);
    };
    factory.registerDiskType("s3", creator);
}

}

#else

void registerDiskS3(DiskFactory &) {}

#endif<|MERGE_RESOLUTION|>--- conflicted
+++ resolved
@@ -82,14 +82,8 @@
 
         auto [metadata_path, metadata_disk] = prepareForLocalMetadata(name, config, config_prefix, context);
 
-<<<<<<< HEAD
         auto metadata_storage = std::make_shared<MetadataStorageFromRemoteDisk>(metadata_disk, uri.key);
-=======
-        auto metadata_storage = std::make_shared<MetadataStorageFromDisk>(metadata_disk, uri.key);
-
-        FileCachePtr cache = getCachePtrForDisk(name, config, config_prefix, context);
         S3Capabilities s3_capabilities = getCapabilitiesFromConfig(config, config_prefix);
->>>>>>> 88dfcaa8
 
         ObjectStoragePtr s3_storage = std::make_unique<S3ObjectStorage>(
             getClient(config, config_prefix, context),
