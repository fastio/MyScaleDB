import time

import psycopg2
import pymysql.cursors
import pytest
from helpers.cluster import ClickHouseCluster
from helpers.test_tools import assert_eq_with_retry
from psycopg2.extensions import ISOLATION_LEVEL_AUTOCOMMIT
from multiprocessing.dummy import Pool

cluster = ClickHouseCluster(__file__)
node1 = cluster.add_instance('node1', with_odbc_drivers=True, with_mysql=True,
                             main_configs=['configs/openssl.xml', 'configs/odbc_logging.xml',
                                           'configs/enable_dictionaries.xml',
                                           'configs/dictionaries/sqlite3_odbc_hashed_dictionary.xml',
                                           'configs/dictionaries/sqlite3_odbc_cached_dictionary.xml',
                                           'configs/dictionaries/postgres_odbc_hashed_dictionary.xml'], stay_alive=True)

create_table_sql_template = """
    CREATE TABLE `clickhouse`.`{}` (
    `id` int(11) NOT NULL,
    `name` varchar(50) NOT NULL,
    `age` int  NOT NULL default 0,
    `money` int NOT NULL default 0,
    `column_x` int default NULL,
    PRIMARY KEY (`id`)) ENGINE=InnoDB;
    """


def get_mysql_conn():
    conn = pymysql.connect(user='root', password='clickhouse', host='127.0.0.1', port=3308)
    return conn


def create_mysql_db(conn, name):
    with conn.cursor() as cursor:
        cursor.execute(
            "CREATE DATABASE {} DEFAULT CHARACTER SET 'utf8'".format(name))


def create_mysql_table(conn, table_name):
    with conn.cursor() as cursor:
        cursor.execute(create_table_sql_template.format(table_name))


def get_postgres_conn():
    conn_string = "host='localhost' user='postgres' password='mysecretpassword'"
    conn = psycopg2.connect(conn_string)
    conn.set_isolation_level(ISOLATION_LEVEL_AUTOCOMMIT)
    conn.autocommit = True
    return conn


def create_postgres_db(conn, name):
    cursor = conn.cursor()
    cursor.execute("CREATE SCHEMA {}".format(name))


@pytest.fixture(scope="module")
def started_cluster():
    try:
        cluster.start()
        sqlite_db = node1.odbc_drivers["SQLite3"]["Database"]

        print("sqlite data received")
        node1.exec_in_container(
            ["bash", "-c", "echo 'CREATE TABLE t1(x INTEGER PRIMARY KEY ASC, y, z);' | sqlite3 {}".format(sqlite_db)],
            privileged=True, user='root')
        node1.exec_in_container(
            ["bash", "-c", "echo 'CREATE TABLE t2(X INTEGER PRIMARY KEY ASC, Y, Z);' | sqlite3 {}".format(sqlite_db)],
            privileged=True, user='root')
        node1.exec_in_container(
            ["bash", "-c", "echo 'CREATE TABLE t3(X INTEGER PRIMARY KEY ASC, Y, Z);' | sqlite3 {}".format(sqlite_db)],
            privileged=True, user='root')
        node1.exec_in_container(
            ["bash", "-c", "echo 'CREATE TABLE t4(X INTEGER PRIMARY KEY ASC, Y, Z);' | sqlite3 {}".format(sqlite_db)],
            privileged=True, user='root')
        node1.exec_in_container(
            ["bash", "-c", "echo 'CREATE TABLE tf1(x INTEGER PRIMARY KEY ASC, y, z);' | sqlite3 {}".format(sqlite_db)],
            privileged=True, user='root')
        print("sqlite tables created")
        mysql_conn = get_mysql_conn()
        print("mysql connection received")
        ## create mysql db and table
        create_mysql_db(mysql_conn, 'clickhouse')
        print("mysql database created")

        postgres_conn = get_postgres_conn()
        print("postgres connection received")

        create_postgres_db(postgres_conn, 'clickhouse')
        print("postgres db created")

        cursor = postgres_conn.cursor()
        cursor.execute(
            "create table if not exists clickhouse.test_table (column1 int primary key, column2 varchar(40) not null)")

        yield cluster

    except Exception as ex:
        print(ex)
        raise ex
    finally:
        cluster.shutdown()


def test_mysql_simple_select_works(started_cluster):
    mysql_setup = node1.odbc_drivers["MySQL"]

    table_name = 'test_insert_select'
    conn = get_mysql_conn()
    create_mysql_table(conn, table_name)

    # Check that NULL-values are handled correctly by the ODBC-bridge
    with conn.cursor() as cursor:
        cursor.execute(
            "INSERT INTO clickhouse.{} VALUES(50, 'null-guy', 127, 255, NULL), (100, 'non-null-guy', 127, 255, 511);".format(
                table_name))
        conn.commit()
    assert node1.query("SELECT column_x FROM odbc('DSN={}', '{}')".format(mysql_setup["DSN"], table_name),
                       settings={"external_table_functions_use_nulls": "1"}) == '\\N\n511\n'
    assert node1.query("SELECT column_x FROM odbc('DSN={}', '{}')".format(mysql_setup["DSN"], table_name),
                       settings={"external_table_functions_use_nulls": "0"}) == '0\n511\n'

    node1.query('''
CREATE TABLE {}(id UInt32, name String, age UInt32, money UInt32, column_x Nullable(UInt32)) ENGINE = MySQL('mysql1:3306', 'clickhouse', '{}', 'root', 'clickhouse');
'''.format(table_name, table_name))

    node1.query(
        "INSERT INTO {}(id, name, money, column_x) select number, concat('name_', toString(number)), 3, NULL from numbers(49) ".format(
            table_name))
    node1.query(
        "INSERT INTO {}(id, name, money, column_x) select number, concat('name_', toString(number)), 3, 42 from numbers(51, 49) ".format(
            table_name))

    assert node1.query("SELECT COUNT () FROM {} WHERE column_x IS NOT NULL".format(table_name)) == '50\n'
    assert node1.query("SELECT COUNT () FROM {} WHERE column_x IS NULL".format(table_name)) == '50\n'
    assert node1.query("SELECT count(*) FROM odbc('DSN={}', '{}')".format(mysql_setup["DSN"], table_name)) == '100\n'

    # previously this test fails with segfault
    # just to be sure :)
    assert node1.query("select 1") == "1\n"

    conn.close()


def test_mysql_insert(started_cluster):
    mysql_setup = node1.odbc_drivers["MySQL"]
    table_name = 'test_insert'
    conn = get_mysql_conn()
    create_mysql_table(conn, table_name)
    odbc_args = "'DSN={}', '{}', '{}'".format(mysql_setup["DSN"], mysql_setup["Database"], table_name)

    node1.query(
        "create table mysql_insert (id Int64, name String, age UInt8, money Float, column_x Nullable(Int16)) Engine=ODBC({})".format(
            odbc_args))
    node1.query("insert into mysql_insert values (1, 'test', 11, 111, 1111), (2, 'odbc', 22, 222, NULL)")
    assert node1.query("select * from mysql_insert") == "1\ttest\t11\t111\t1111\n2\todbc\t22\t222\t\\N\n"

    node1.query("insert into table function odbc({}) values (3, 'insert', 33, 333, 3333)".format(odbc_args))
    node1.query(
        "insert into table function odbc({}) (id, name, age, money) select id*4, upper(name), age*4, money*4 from odbc({}) where id=1".format(
            odbc_args, odbc_args))
    assert node1.query(
        "select * from mysql_insert where id in (3, 4)") == "3\tinsert\t33\t333\t3333\n4\tTEST\t44\t444\t\\N\n"


def test_sqlite_simple_select_function_works(started_cluster):
    sqlite_setup = node1.odbc_drivers["SQLite3"]
    sqlite_db = sqlite_setup["Database"]

    node1.exec_in_container(["bash", "-c", "echo 'INSERT INTO t1 values(1, 2, 3);' | sqlite3 {}".format(sqlite_db)],
                            privileged=True, user='root')
    assert node1.query("select * from odbc('DSN={}', '{}')".format(sqlite_setup["DSN"], 't1')) == "1\t2\t3\n"

    assert node1.query("select y from odbc('DSN={}', '{}')".format(sqlite_setup["DSN"], 't1')) == "2\n"
    assert node1.query("select z from odbc('DSN={}', '{}')".format(sqlite_setup["DSN"], 't1')) == "3\n"
    assert node1.query("select x from odbc('DSN={}', '{}')".format(sqlite_setup["DSN"], 't1')) == "1\n"
    assert node1.query("select x, y from odbc('DSN={}', '{}')".format(sqlite_setup["DSN"], 't1')) == "1\t2\n"
    assert node1.query("select z, x, y from odbc('DSN={}', '{}')".format(sqlite_setup["DSN"], 't1')) == "3\t1\t2\n"
    assert node1.query(
        "select count(), sum(x) from odbc('DSN={}', '{}') group by x".format(sqlite_setup["DSN"], 't1')) == "1\t1\n"

def test_sqlite_table_function(started_cluster):
    sqlite_setup = node1.odbc_drivers["SQLite3"]
    sqlite_db = sqlite_setup["Database"]

    node1.exec_in_container(["bash", "-c", "echo 'INSERT INTO tf1 values(1, 2, 3);' | sqlite3 {}".format(sqlite_db)],
                            privileged=True, user='root')
    node1.query("create table odbc_tf as odbc('DSN={}', '{}')".format(sqlite_setup["DSN"], 'tf1'))
    assert node1.query("select * from odbc_tf") == "1\t2\t3\n"

    assert node1.query("select y from odbc_tf") == "2\n"
    assert node1.query("select z from odbc_tf") == "3\n"
    assert node1.query("select x from odbc_tf") == "1\n"
    assert node1.query("select x, y from odbc_tf") == "1\t2\n"
    assert node1.query("select z, x, y from odbc_tf") == "3\t1\t2\n"
    assert node1.query("select count(), sum(x) from odbc_tf group by x") == "1\t1\n"

def test_sqlite_simple_select_storage_works(started_cluster):
    sqlite_setup = node1.odbc_drivers["SQLite3"]
    sqlite_db = sqlite_setup["Database"]

    node1.exec_in_container(["bash", "-c", "echo 'INSERT INTO t4 values(1, 2, 3);' | sqlite3 {}".format(sqlite_db)],
                            privileged=True, user='root')
    node1.query("create table SqliteODBC (x Int32, y String, z String) engine = ODBC('DSN={}', '', 't4')".format(
        sqlite_setup["DSN"]))

    assert node1.query("select * from SqliteODBC") == "1\t2\t3\n"
    assert node1.query("select y from SqliteODBC") == "2\n"
    assert node1.query("select z from SqliteODBC") == "3\n"
    assert node1.query("select x from SqliteODBC") == "1\n"
    assert node1.query("select x, y from SqliteODBC") == "1\t2\n"
    assert node1.query("select z, x, y from SqliteODBC") == "3\t1\t2\n"
    assert node1.query("select count(), sum(x) from SqliteODBC group by x") == "1\t1\n"


def test_sqlite_odbc_hashed_dictionary(started_cluster):
    sqlite_db = node1.odbc_drivers["SQLite3"]["Database"]
    node1.exec_in_container(["bash", "-c", "echo 'INSERT INTO t2 values(1, 2, 3);' | sqlite3 {}".format(sqlite_db)],
                            privileged=True, user='root')

    node1.query("SYSTEM RELOAD DICTIONARY sqlite3_odbc_hashed")
    first_update_time = node1.query("SELECT last_successful_update_time FROM system.dictionaries WHERE name = 'sqlite3_odbc_hashed'")
    print("First update time", first_update_time)

    assert_eq_with_retry(node1, "select dictGetUInt8('sqlite3_odbc_hashed', 'Z', toUInt64(1))", "3")
    assert_eq_with_retry(node1, "select dictGetUInt8('sqlite3_odbc_hashed', 'Z', toUInt64(200))", "1")  # default

    second_update_time = node1.query("SELECT last_successful_update_time FROM system.dictionaries WHERE name = 'sqlite3_odbc_hashed'")
    # Reloaded with new data
    print("Second update time", second_update_time)
    while first_update_time == second_update_time:
        second_update_time = node1.query("SELECT last_successful_update_time FROM system.dictionaries WHERE name = 'sqlite3_odbc_hashed'")
        print("Waiting dictionary to update for the second time")
        time.sleep(0.1)

    node1.exec_in_container(["bash", "-c", "echo 'INSERT INTO t2 values(200, 2, 7);' | sqlite3 {}".format(sqlite_db)],
                            privileged=True, user='root')

    # No reload because of invalidate query
    third_update_time = node1.query("SELECT last_successful_update_time FROM system.dictionaries WHERE name = 'sqlite3_odbc_hashed'")
    print("Third update time", second_update_time)
    counter = 0
    while third_update_time == second_update_time:
        third_update_time = node1.query("SELECT last_successful_update_time FROM system.dictionaries WHERE name = 'sqlite3_odbc_hashed'")
        time.sleep(0.1)
        if counter > 50:
            break
        counter += 1

    assert_eq_with_retry(node1, "select dictGetUInt8('sqlite3_odbc_hashed', 'Z', toUInt64(1))", "3")
    assert_eq_with_retry(node1, "select dictGetUInt8('sqlite3_odbc_hashed', 'Z', toUInt64(200))", "1") # still default

    node1.exec_in_container(["bash", "-c", "echo 'REPLACE INTO t2 values(1, 2, 5);' | sqlite3 {}".format(sqlite_db)],
                            privileged=True, user='root')

    assert_eq_with_retry(node1, "select dictGetUInt8('sqlite3_odbc_hashed', 'Z', toUInt64(1))", "5")
    assert_eq_with_retry(node1, "select dictGetUInt8('sqlite3_odbc_hashed', 'Z', toUInt64(200))", "7")


def test_sqlite_odbc_cached_dictionary(started_cluster):
    sqlite_db = node1.odbc_drivers["SQLite3"]["Database"]
    node1.exec_in_container(["bash", "-c", "echo 'INSERT INTO t3 values(1, 2, 3);' | sqlite3 {}".format(sqlite_db)],
                            privileged=True, user='root')

    assert node1.query("select dictGetUInt8('sqlite3_odbc_cached', 'Z', toUInt64(1))") == "3\n"

    # Allow insert
    node1.exec_in_container(["bash", "-c", "chmod a+rw /tmp"], privileged=True, user='root')
    node1.exec_in_container(["bash", "-c", "chmod a+rw {}".format(sqlite_db)], privileged=True, user='root')

    node1.query("insert into table function odbc('DSN={};ReadOnly=0', '', 't3') values (200, 2, 7)".format(
        node1.odbc_drivers["SQLite3"]["DSN"]))

    assert node1.query("select dictGetUInt8('sqlite3_odbc_cached', 'Z', toUInt64(200))") == "7\n"  # new value

    node1.exec_in_container(["bash", "-c", "echo 'REPLACE INTO t3 values(1, 2, 12);' | sqlite3 {}".format(sqlite_db)],
                            privileged=True, user='root')

    assert_eq_with_retry(node1, "select dictGetUInt8('sqlite3_odbc_cached', 'Z', toUInt64(1))", "12")


def test_postgres_odbc_hashed_dictionary_with_schema(started_cluster):
    conn = get_postgres_conn()
    cursor = conn.cursor()
    cursor.execute("truncate table clickhouse.test_table")
    cursor.execute("insert into clickhouse.test_table values(1, 'hello'),(2, 'world')")
    node1.query("SYSTEM RELOAD DICTIONARY postgres_odbc_hashed")
    assert_eq_with_retry(node1, "select dictGetString('postgres_odbc_hashed', 'column2', toUInt64(1))", "hello")
    assert_eq_with_retry(node1, "select dictGetString('postgres_odbc_hashed', 'column2', toUInt64(2))", "world")


def test_postgres_odbc_hashed_dictionary_no_tty_pipe_overflow(started_cluster):
    conn = get_postgres_conn()
    cursor = conn.cursor()
    cursor.execute("truncate table clickhouse.test_table")
    cursor.execute("insert into clickhouse.test_table values(3, 'xxx')")
    for i in range(100):
        try:
            node1.query("system reload dictionary postgres_odbc_hashed", timeout=5)
        except Exception as ex:
            assert False, "Exception occured -- odbc-bridge hangs: " + str(ex)

    assert_eq_with_retry(node1, "select dictGetString('postgres_odbc_hashed', 'column2', toUInt64(3))", "xxx")


def test_postgres_insert(started_cluster):
    conn = get_postgres_conn()
    conn.cursor().execute("truncate table clickhouse.test_table")

    # Also test with Servername containing '.' and '-' symbols (defined in
    # postgres .yml file). This is needed to check parsing, validation and
    # reconstruction of connection string.

    node1.query(
        "create table pg_insert (column1 UInt8, column2 String) engine=ODBC('DSN=postgresql_odbc;Servername=postgre-sql.local', 'clickhouse', 'test_table')")
    node1.query("insert into pg_insert values (1, 'hello'), (2, 'world')")
    assert node1.query("select * from pg_insert") == '1\thello\n2\tworld\n'
    node1.query("insert into table function odbc('DSN=postgresql_odbc;', 'clickhouse', 'test_table') format CSV 3,test")
    node1.query(
        "insert into table function odbc('DSN=postgresql_odbc;Servername=postgre-sql.local', 'clickhouse', 'test_table') select number, 's' || toString(number) from numbers (4, 7)")
    assert node1.query("select sum(column1), count(column1) from pg_insert") == "55\t10\n"
    assert node1.query(
        "select sum(n), count(n) from (select (*,).1 as n from (select * from odbc('DSN=postgresql_odbc;', 'clickhouse', 'test_table')))") == "55\t10\n"


def test_bridge_dies_with_parent(started_cluster):
    if node1.is_built_with_address_sanitizer():
        # TODO: Leak sanitizer falsely reports about a leak of 16 bytes in clickhouse-odbc-bridge in this test and
        # that's linked somehow with that we have replaced getauxval() in glibc-compatibility.
        # The leak sanitizer calls getauxval() for its own purposes, and our replaced version doesn't seem to be equivalent in that case.
        return

    node1.query("select dictGetString('postgres_odbc_hashed', 'column2', toUInt64(1))")

    clickhouse_pid = node1.get_process_pid("clickhouse server")
    bridge_pid = node1.get_process_pid("odbc-bridge")
    assert clickhouse_pid is not None
    assert bridge_pid is not None

    while clickhouse_pid is not None:
        try:
            node1.exec_in_container(["bash", "-c", "kill {}".format(clickhouse_pid)], privileged=True, user='root')
        except:
            pass
        clickhouse_pid = node1.get_process_pid("clickhouse server")
        time.sleep(1)

    for i in range(30):
        time.sleep(1)  # just for sure, that odbc-bridge caught signal
        bridge_pid = node1.get_process_pid("odbc-bridge")
        if bridge_pid is None:
            break

    if bridge_pid:
        out = node1.exec_in_container(["gdb", "-p", str(bridge_pid), "--ex", "thread apply all bt", "--ex", "q"],
                                      privileged=True, user='root')
        print("Bridge is running, gdb output:")
        print(out)

    assert clickhouse_pid is None
    assert bridge_pid is None
    node1.start_clickhouse(20)


def test_odbc_postgres_date_data_type(started_cluster):
    conn = get_postgres_conn();
    cursor = conn.cursor()
    cursor.execute("CREATE TABLE IF NOT EXISTS clickhouse.test_date (column1 integer, column2 date)")

    cursor.execute("INSERT INTO clickhouse.test_date VALUES (1, '2020-12-01')")
    cursor.execute("INSERT INTO clickhouse.test_date VALUES (2, '2020-12-02')")
    cursor.execute("INSERT INTO clickhouse.test_date VALUES (3, '2020-12-03')")
    conn.commit()

    node1.query(
        '''
        CREATE TABLE test_date (column1 UInt64, column2 Date)
        ENGINE=ODBC('DSN=postgresql_odbc; Servername=postgre-sql.local', 'clickhouse', 'test_date')''')

    expected = '1\t2020-12-01\n2\t2020-12-02\n3\t2020-12-03\n'
    result = node1.query('SELECT * FROM test_date');
    assert(result == expected)
    cursor.execute("DROP TABLE IF EXISTS clickhouse.test_date")
    node1.query("DROP TABLE IF EXISTS test_date")


def test_odbc_postgres_conversions(started_cluster):
    conn = get_postgres_conn()
    cursor = conn.cursor()

    cursor.execute(
        '''CREATE TABLE IF NOT EXISTS clickhouse.test_types (
        a smallint, b integer, c bigint, d real, e double precision, f serial, g bigserial,
        h timestamp)''')

    node1.query('''
        INSERT INTO TABLE FUNCTION
        odbc('DSN=postgresql_odbc; Servername=postgre-sql.local', 'clickhouse', 'test_types')
        VALUES (-32768, -2147483648, -9223372036854775808, 1.12345, 1.1234567890, 2147483647, 9223372036854775807, '2000-05-12 12:12:12')''')

    result = node1.query('''
        SELECT a, b, c, d, e, f, g, h
        FROM odbc('DSN=postgresql_odbc; Servername=postgre-sql.local', 'clickhouse', 'test_types')
        ''')

    assert(result == '-32768\t-2147483648\t-9223372036854775808\t1.12345\t1.123456789\t2147483647\t9223372036854775807\t2000-05-12 12:12:12\n')
    cursor.execute("DROP TABLE IF EXISTS clickhouse.test_types")

    cursor.execute("""CREATE TABLE IF NOT EXISTS clickhouse.test_types (column1 Timestamp, column2 Numeric)""")

    node1.query(
        '''
        CREATE TABLE test_types (column1 DateTime64, column2 Decimal(5, 1))
        ENGINE=ODBC('DSN=postgresql_odbc; Servername=postgre-sql.local', 'clickhouse', 'test_types')''')

    node1.query(
        """INSERT INTO test_types
        SELECT toDateTime64('2019-01-01 00:00:00', 3, 'Europe/Moscow'), toDecimal32(1.1, 1)""")

    expected = node1.query("SELECT toDateTime64('2019-01-01 00:00:00', 3, 'Europe/Moscow'), toDecimal32(1.1, 1)")
    result = node1.query("SELECT * FROM test_types")
    print(result)
    cursor.execute("DROP TABLE IF EXISTS clickhouse.test_types")
    assert(result == expected)


def test_odbc_cyrillic_with_varchar(started_cluster):
    conn = get_postgres_conn()
    cursor = conn.cursor()

    cursor.execute("DROP TABLE IF EXISTS clickhouse.test_cyrillic")
    cursor.execute("CREATE TABLE clickhouse.test_cyrillic (name varchar(11))")

    node1.query('''
        CREATE TABLE test_cyrillic (name String)
        ENGINE = ODBC('DSN=postgresql_odbc; Servername=postgre-sql.local', 'clickhouse', 'test_cyrillic')''')

    cursor.execute("INSERT INTO clickhouse.test_cyrillic VALUES ('A-nice-word')")
    cursor.execute("INSERT INTO clickhouse.test_cyrillic VALUES ('Красивенько')")

    result = node1.query(''' SELECT * FROM test_cyrillic ORDER BY name''')
    assert(result == 'A-nice-word\nКрасивенько\n')
    result = node1.query(''' SELECT name FROM odbc('DSN=postgresql_odbc; Servername=postgre-sql.local', 'clickhouse', 'test_cyrillic') ''')
    assert(result == 'A-nice-word\nКрасивенько\n')


def test_many_connections(started_cluster):
    conn = get_postgres_conn()
    cursor = conn.cursor()

    cursor.execute('DROP TABLE IF EXISTS clickhouse.test_pg_table')
    cursor.execute('CREATE TABLE clickhouse.test_pg_table (key integer, value integer)')

    node1.query('''
        DROP TABLE IF EXISTS test_pg_table;
        CREATE TABLE test_pg_table (key UInt32, value UInt32)
        ENGINE = ODBC('DSN=postgresql_odbc; Servername=postgre-sql.local', 'clickhouse', 'test_pg_table')''')

    node1.query("INSERT INTO test_pg_table SELECT number, number FROM numbers(10)")

    query = "SELECT count() FROM ("
    for i in range (24):
        query += "SELECT key FROM {t} UNION ALL "
    query += "SELECT key FROM {t})"

    assert node1.query(query.format(t='test_pg_table')) == '250\n'


def test_concurrent_queries(started_cluster):
    conn = get_postgres_conn()
    cursor = conn.cursor()

    node1.query('''
        DROP TABLE IF EXISTS test_pg_table;
        CREATE TABLE test_pg_table (key UInt32, value UInt32)
        ENGINE = ODBC('DSN=postgresql_odbc; Servername=postgre-sql.local', 'clickhouse', 'test_pg_table')''')

    cursor.execute('DROP TABLE IF EXISTS clickhouse.test_pg_table')
    cursor.execute('CREATE TABLE clickhouse.test_pg_table (key integer, value integer)')

    def node_insert(_):
        for i in range(5):
            node1.query("INSERT INTO test_pg_table SELECT number, number FROM numbers(1000)", user='default')

    busy_pool = Pool(5)
    p = busy_pool.map_async(node_insert, range(5))
    p.wait()
    result = node1.query("SELECT count() FROM test_pg_table", user='default')
    print(result)
    assert(int(result) == 5 * 5 * 1000)

    def node_insert_select(_):
        for i in range(5):
            result = node1.query("INSERT INTO test_pg_table SELECT number, number FROM numbers(1000)", user='default')
            result = node1.query("SELECT * FROM test_pg_table LIMIT 100", user='default')

    busy_pool = Pool(5)
    p = busy_pool.map_async(node_insert_select, range(5))
    p.wait()
    result = node1.query("SELECT count() FROM test_pg_table", user='default')
    print(result)
    assert(int(result) == 5 * 5 * 1000  * 2)

    node1.query('DROP TABLE test_pg_table;')
    cursor.execute('DROP TABLE clickhouse.test_pg_table;')


<<<<<<< HEAD
def test_odbc_long_column_names(started_cluster):
    conn = get_postgres_conn();
    cursor = conn.cursor()

    column_name = "column" * 8
    create_table = "CREATE TABLE clickhouse.test_long_column_names ("
    for i in range(1000):
        if i != 0:
            create_table += ", "
        create_table += "{} integer".format(column_name + str(i))
    create_table += ")"
    cursor.execute(create_table)
    insert = "INSERT INTO clickhouse.test_long_column_names SELECT i" + ", i" * 999 + " FROM generate_series(0, 99) as t(i)"
    cursor.execute(insert)
    conn.commit()

    create_table = "CREATE TABLE test_long_column_names ("
    for i in range(1000):
        if i != 0:
            create_table += ", "
        create_table += "{} UInt32".format(column_name + str(i))
    create_table += ") ENGINE=ODBC('DSN=postgresql_odbc; Servername=postgre-sql.local', 'clickhouse', 'test_long_column_names')"
    result = node1.query(create_table);

    result = node1.query('SELECT * FROM test_long_column_names');
    expected = node1.query("SELECT number" + ", number" * 999 + " FROM numbers(100)")
    assert(result == expected)

    cursor.execute("DROP TABLE IF EXISTS clickhouse.test_long_column_names")
    node1.query("DROP TABLE IF EXISTS test_long_column_names")
=======
def test_odbc_long_text(started_cluster):
    conn = get_postgres_conn()
    cursor = conn.cursor()
    cursor.execute("drop table if exists clickhouse.test_long_text")
    cursor.execute("create table clickhouse.test_long_text(flen int, field1 text)");

    # sample test from issue 9363
    text_from_issue = """BEGIN These examples only show the order that data is arranged in. The values from different columns are stored separately, and data from the same column is stored together.      Examples of a column-oriented DBMS: Vertica, Paraccel (Actian Matrix and Amazon Redshift), Sybase IQ, Exasol, Infobright, InfiniDB, MonetDB (VectorWise and Actian Vector), LucidDB, SAP HANA, Google Dremel, Google PowerDrill, Druid, and kdb+.      Different orders for storing data are better suited to different scenarios. The data access scenario refers to what queries are made, how often, and in what proportion; how much data is read for each type of query – rows, columns, and bytes; the relationship between reading and updating data; the working size of the data and how locally it is used; whether transactions are used, and how isolated they are; requirements for data replication and logical integrity; requirements for latency and throughput for each type of query, and so on.      The higher the load on the system, the more important it is to customize the system set up to match the requirements of the usage scenario, and the more fine grained this customization becomes. There is no system that is equally well-suited to significantly different scenarios. If a system is adaptable to a wide set of scenarios, under a high load, the system will handle all the scenarios equally poorly, or will work well for just one or few of possible scenarios.   Key Properties of OLAP Scenario¶          The vast majority of requests are for read access.       Data is updated in fairly large batches (> 1000 rows), not by single rows; or it is not updated at all.       Data is added to the DB but is not modified.       For reads, quite a large number of rows are extracted from the DB, but only a small subset of columns.       Tables are "wide," meaning they contain a large number of columns.       Queries are relatively rare (usually hundreds of queries per server or less per second).       For simple queries, latencies around 50 ms are allowed.       Column values are fairly small: numbers and short strings (for example, 60 bytes per URL).       Requires high throughput when processing a single query (up to billions of rows per second per server).       Transactions are not necessary.       Low requirements for data consistency.       There is one large table per query. All tables are small, except for one.       A query result is significantly smaller than the source data. In other words, data is filtered or aggregated, so the result fits in a single server"s RAM.      It is easy to see that the OLAP scenario is very different from other popular scenarios (such as OLTP or Key-Value access). So it doesn"t make sense to try to use OLTP or a Key-Value DB for processing analytical queries if you want to get decent performance. For example, if you try to use MongoDB or Redis for analytics, you will get very poor performance compared to OLAP databases.   Why Column-Oriented Databases Work Better in the OLAP Scenario¶      Column-oriented databases are better suited to OLAP scenarios: they are at least 100 times faster in processing most queries. The reasons are explained in detail below, but the fact is easier to demonstrate visually. END"""
    cursor.execute("""insert into clickhouse.test_long_text (flen, field1) values (3248, '{}')""".format(text_from_issue));

    node1.query('''
        DROP TABLE IF EXISTS test_long_test;
        CREATE TABLE test_long_text (flen UInt32, field1 String)
        ENGINE = ODBC('DSN=postgresql_odbc; Servername=postgre-sql.local', 'clickhouse', 'test_long_text')''')
    result = node1.query("select field1 from test_long_text;")
    assert(result.strip() == text_from_issue)

    long_text = "text" * 1000000
    cursor.execute("""insert into clickhouse.test_long_text (flen, field1) values (400000, '{}')""".format(long_text));
    result = node1.query("select field1 from test_long_text where flen=400000;")
    assert(result.strip() == long_text)
>>>>>>> b0f6f214
<|MERGE_RESOLUTION|>--- conflicted
+++ resolved
@@ -507,7 +507,6 @@
     cursor.execute('DROP TABLE clickhouse.test_pg_table;')
 
 
-<<<<<<< HEAD
 def test_odbc_long_column_names(started_cluster):
     conn = get_postgres_conn();
     cursor = conn.cursor()
@@ -538,7 +537,8 @@
 
     cursor.execute("DROP TABLE IF EXISTS clickhouse.test_long_column_names")
     node1.query("DROP TABLE IF EXISTS test_long_column_names")
-=======
+
+
 def test_odbc_long_text(started_cluster):
     conn = get_postgres_conn()
     cursor = conn.cursor()
@@ -560,4 +560,3 @@
     cursor.execute("""insert into clickhouse.test_long_text (flen, field1) values (400000, '{}')""".format(long_text));
     result = node1.query("select field1 from test_long_text where flen=400000;")
     assert(result.strip() == long_text)
->>>>>>> b0f6f214
